# Changelog

All notable changes to this project will be documented in this file.

The format is based on [Keep a Changelog](https://keepachangelog.com/en/1.0.0/).

## [Unreleased]

<<<<<<< HEAD
* Created Python bindings for (diff)-action getters in https://github.com/loco-3d/crocoddyl/pull/1362
* Enabled casting and multi-scalar Python bindings in https://github.com/loco-3d/crocoddyl/pull/1346
* Add install version in https://github.com/loco-3d/crocoddyl/pull/1355
* Removed absolute path for boost library in https://github.com/loco-3d/crocoddyl/pull/1353
* Fixed checking of positive semi-define condition in LQR problems in https://github.com/loco-3d/crocoddyl/pull/1352
* Compute LU decomposition using permutationP in https://github.com/loco-3d/crocoddyl/pull/1351
* Force DifferentialActionDataContactInvDynamics to update df_du for all contacts in  https://github.com/loco-3d/crocoddyl/pull/1348
=======
## [3.0.1] - 2025-03-21

* Add install version in https://github.com/loco-3d/crocoddyl/pull/1355
* Removed absolute path for boost library in https://github.com/loco-3d/crocoddyl/pull/1353
* Fixed checking of positive semi-define condition in LQR problems in https://github.com/loco-3d/crocoddyl/pull/1352
>>>>>>> 420daeab

## [3.0.0] - 2025-03-19

* :warning: BREAKING: replaced boost shared pointers by std ones in https://github.com/loco-3d/crocoddyl/pull/1339
* :warning: BREAKING: require pinocchio >= 3.4.0

## [2.2.0] - 2025-02-10

* Changed return policy in std::vector of Eigen's vector and matrices to be compliant with Pinocchio in https://github.com/loco-3d/crocoddyl/pull/1338
* Prevent users to improperly setting residual references in https://github.com/loco-3d/crocoddyl/pull/1332
* Fixed the inequality constraints' feasibility computation by incorporating bounds into the calculation in https://github.com/loco-3d/crocoddyl/pull/1307
* Improved the action factory used for unit testing in https://github.com/loco-3d/crocoddyl/pull/1300
* Ignore ruff issues in ipython notebook files in https://github.com/loco-3d/crocoddyl/pull/1297
* Improved efficiency for computing impulse-dynamics derivatives in https://github.com/loco-3d/crocoddyl/pull/1294
* Fixed bug of wrench cone fields not being updated with setters in https://github.com/loco-3d/crocoddyl/pull/1274
* Replaced parent by parentJoint (which was introduced in Pinocchio 3) in https://github.com/loco-3d/crocoddyl/pull/1271
* Introduced the notion of terminal dimension, residuals and constraints in https://github.com/loco-3d/crocoddyl/pull/1269
* General clean ups about std::size_t in https://github.com/loco-3d/crocoddyl/pull/1265
* Fixed issues in LQR extensions in https://github.com/loco-3d/crocoddyl/pull/1263
* Computed dynamic feasibility everytime in https://github.com/loco-3d/crocoddyl/pull/1262
* Extend LQR actions in https://github.com/loco-3d/crocoddyl/pull/1261
* Print log with grad absolute + updated logs with Pinocchio 3 in https://github.com/loco-3d/crocoddyl/pull/1260

## [2.1.0] - 2024-05-31

* Updated black + isort + flake8 to ruff in https://github.com/loco-3d/crocoddyl/pull/1256
* Exported version for Python in https://github.com/loco-3d/crocoddyl/pull/1254
* Added pinocchio 3 preliminary support in https://github.com/loco-3d/crocoddyl/pull/1253
* Updated CMake packaging in https://github.com/loco-3d/crocoddyl/pull/1249
* Fixed ruff reported error in https://github.com/loco-3d/crocoddyl/pull/1248
* Fixed yapf reported errors in https://github.com/loco-3d/crocoddyl/pull/1238
* Tested Python stubs in Conda CI in https://github.com/loco-3d/crocoddyl/pull/1228
* Fixed Rviz display in https://github.com/loco-3d/crocoddyl/pull/1227
* Improved CI, updated cmake and fixed launch file in https://github.com/loco-3d/crocoddyl/pull/1220
* Introduced a Rviz display in https://github.com/loco-3d/crocoddyl/pull/1216
* Enabled display of thrust and simplied displayers code in https://github.com/loco-3d/crocoddyl/pull/1215
* Introduced floating base thruster actuation model in https://github.com/loco-3d/crocoddyl/pull/1213
* Fixed quadruped and biped examples in https://github.com/loco-3d/crocoddyl/pull/1208
* Fixed terminal computation in Python models in https://github.com/loco-3d/crocoddyl/pull/1204
* Fixed handling of unbounded values for `ActivationBounds` in https://github.com/loco-3d/crocoddyl/pull/1191

## [2.0.2] - 2023-12-07

* Added nu, ng, and nh setters for Python bindings in https://github.com/loco-3d/crocoddyl/pull/1192
* Added CHANGELOG.md in https://github.com/loco-3d/crocoddyl/pull/1188
* Supported nu==0 in actuation models in https://github.com/loco-3d/crocoddyl/pull/1188
* Included Python bindings for Crocoddyl exceptions by @cmastalli in https://github.com/loco-3d/crocoddyl/pull/1186
* Updated cmake submodule update by @jcarpentier in https://github.com/loco-3d/crocoddyl/pull/1186
* Fixed getters for contraints bounds by skleff1994 in https://github.com/loco-3d/crocoddyl/pull/1180
* Extended solver abstract and callbacks for arbitrary solvers by @cmastalli in https://github.com/loco-3d/crocoddyl/pull/1179
* Fixed the check of pair_id in collision residual by @ArthurH91 in https://github.com/loco-3d/crocoddyl/pull/1178
* Exploited control-residual structure when computing Lu, Luu by @cmastalli in https://github.com/loco-3d/crocoddyl/pull/1176
* Added LWA fram convention and introduced different axis for 1d contacts by @skleff1994 in https://github.com/loco-3d/crocoddyl/pull/1172
* Python bindings for setting control bounds by @cmastalli in https://github.com/loco-3d/crocoddyl/pull/1171
* Fixed missed scalar in cost sum and activation data by @cmastalli in https://github.com/loco-3d/crocoddyl/pull/1165
* Added actuation unit tests by @cmastalli in https://github.com/loco-3d/crocoddyl/pull/1161
* Introduced method for obtaining the dimension of floating-bases by @cmastalli in https://github.com/loco-3d/crocoddyl/pull/1160
* Fixed set_reference in state residual by @cmastalli in https://github.com/loco-3d/crocoddyl/pull/1158
* Enabled CONDA CI jobs with CppADCodeGen by @cmastalli in https://github.com/loco-3d/crocoddyl/pull/1156
* Added other CI jobs by @cmastalli in https://github.com/loco-3d/crocoddyl/pull/1152
* Fixed compiltation issue when building with CppADCodeGen by @cmastalli in https://github.com/loco-3d/crocoddyl/pull/1151
* Fixed include order used in frames.cpp by @ManifoldFR in https://github.com/loco-3d/crocoddyl/pull/1150

## [2.0.1] - 2023-06-17

* Fixed notebooks
* Fixed build on aarch64-linux
* Fixed CMake for OpenMP with conda
* Fixed lints
* Updated for example-robot-data 4.0.7
* Added support for 18.04 back: CMake 3.10, Boost 1.65, Python 3.6

## [2.0.0] - 2023-05-13

* Changed stopping criteria to better evaluate the converge criteria
* Extended numdiff routines to compute second-order derivatives + other minor improvements
* Improved the overall project documentation (still many things to be done)
* Added collision residual unit tests and missing Python bindings
* Allowed accuracy configuration of verbose callback
* Closed gaps once feasibility is achieved in FDDP
* Supported different Python versions
* Added procedure to check example log files
* Added support to M1 apple chip + fixed compilation issues with Clang
* Fixed a small issue in the solver's Armijo condition
* Added shareMemory unit tests
* Introduced the notion of resizing data in solvers
* Added unit test for impulse actions
* Deprecated set_id functions in contact residuals
* Supported Ipopt solver with Python bindings
* Extended (diff)-action API to handle arbitrary constraints + unit tests
* Introduce the notion of ConstraintManager and used it in diff-actions + unit tests + integrated action support
* Added the HyQ robot for extra unit testing
* Updated doxygen documentation in many parts of the project
* Used std::set for storing cost/constraint activation status
* Fixed small issues in terminal-node computations
* Supported Meshcat display of contact forces, friction cone and foot-swing trajectories
* Introduced the notion of equality constraint feasibility in solvers
* Created a data collector to store joint effort and accelerations
* Created joint-effort/acceleration residuals + unit tests
* Created inverse-dynamics action models + unit tests
* Added the SolverIntro which handles inverse-dynamics OC problems + unit tests
* Added invdyn examples and log files + cleaned up filenames
* Enabled copyable for various objects used in Python
* Supported different contact/impulse frames + unit test + changes in example/logfiles.
* Removed deprecated FrameXX code.
* Updated readme file.
* Updated CMake configuration
* Updated numpy usage

## [1.9.0] - 2022-03-03

* Introduced the control parametrization notion and three polynomial parametrization (PolyZero, PolyOne, PolyTwoRK)
* Improved the documentation of the actuation model and especially the floating-base actuation
* Improved the efficiency of the RK integrator (added to the benchmarks)
* Improved the documentation of Euler and RK integrators
* Added unittests for checking the analytical derivatives of the contact forces/impulses
* Computed the dynamic feasibility in solvers (also print this relevant information)
* Improved the documentation of solvers
* Removed dynamic memory allocation in ContactModel3D
* Added the notion of terminal (calc, calcDiff) computations (fixed some tiny inaccuracies in the problem formulation + reduced useless computations)
* Added a class to easily profile the computation cost of any block code (included relevant blocks in the solvers and shooting problem)
* Fixed error in the documentation of ActivationModel2NormBarrier
* Added the 2d contact
* Added method to resized solver data (e.g., it is not needed to allocate the biggest control dimension)
* Fixed issue in the Gepetto viewer display
* Improved the CI and fixed a few errors that appears in unittests code compiled with clang
* Removed dynamics memory allocation in LQR action and CostModelResidual
* Removed Travis buildfarm and substituted by ROS one
* Used std::set for contact/impulse active/inactive set (added bindings)
* Added Python bindings to be able to set state dimensions from a Python derived class.
* Added Python bindings of StateNumDiff class

## [1.8.1] - 2021-08-01

* Fixed Vx computation
* Fixed memory allocations
* Fixed linkage of the python library
* Deprecated FramXX in constructors and frames.hpp
* Cleaned up code

## [1.7.0] - 2021-05-05

* Updated the examples based on new API in example-robot-data
* Removed reference in std::sized_t (and other primitives)
* Improved computation and handled richer conditions in friction and wrench cone (e.g., inner/outer apprx. in wrench cone, and rotation matrix in friction cone)
* Added more unit-tests for cones
* Included the CoP support notion
* Updated minimal version of EigenPy as it fixes a bug with 4x6 matrices
* Developed a gravity-based cost function for both free and in contact conditions (included its unit-test code)
* Added assignment operator in FrameXXX structures
* Replaced isMuchSmallerThan by isZero in all the unit-tests
* Enabled free-flyer joint in full actuation model
* Improved multicopter actuation API + unit-tests
* Exposed in Python ActionModelUnicyle::dt_
* Fixed multithreading support: running the correct number of threads
* Enabled that the user can set the number of threads (also in Python)
* Added publication list and updated README file
* Registered in Python the shared pointers of all the model classes
* Fixed Meshcat visualizer after update
* Added Github Action CI with ROS dependency resolution
* Improved efficiency of backward pass by defining properly RowMajor matrices
* Activated all warnings and Werror
* Improved documentation

## [1.6.0] - 2021-02-01

* Refactored the Cost API with breaking compatibility (cost depends on state abstract, not multibody state)
* Fixed issue in c++98 compatibility
* Added shared_ptr registers for solver classes (Python bindings)
* Initialized missed data in SolverQP (not really producing a bug)
* Fixed issue with FrameXXX allocators (Python bindings)
* Created aligned std vectors for FrameXXX (Python bindings)
* Used the proper nu-dimension in shooting problem and solvers
* Doxygen documentation of smooth-abs activation
* Renamed the activation model: smooth-abs to smooth-1norm (deprecated old names)
* Added the smooth-2norm activation model with Python bindings
* Updated README file with Credits and committee information
* Added throw_pretty in Python bindings of action models (checks x,u dimensions)
* Improved the documentation (doxygen, docstrings), and fixed grammar, of various classes
* Cleaned up a few things related with cost classes
* Cleaned up unnecessary typedef in cost models
* Extended the differential action model for contacts to handle any actuation model (not just floating-base derived ones)
* Added conda support
* Added the quadratic-flat activation models
* Fixed issue with gepetto viewer display (appearing in some OS)
* Added contact/impulse action unit tests
* Added contact/impulse cost unit tests
* Added a proper gap threshold (it was too big and created different behavior in feasibility-driven solvers)
* Improved the copyright starting year for many files

## [1.5.0] - 2020-09-23

* Improved and cleaned up the bench-marking code for code-generation
* Fixed bug for computing quasicStatic torques under inactive contacts
* Added unit-test code that disables contacts
* Created CoP cost with Python bindings and unit-test
* Multi-threading support for quasicStatic computation in shooting problem
* Modifications in Travis CI + included Gepgitlab CI
* Created contact wrench cone (CWC) cost with Python bindings and unit-test
* Created RK4 integrator with Python bindings and unit-test
* Throw exception for setting candidates xs/us in solvers
* Fixed a few spelling errors in the docstring documentation
* Exposed the KKT solver in Python
* Checked the dimension of the warm-start vectors for xs and us
* Cleaned up some part of the Python code that were using Numpy Matrix (now Numpy Array!)
* Created the 2d contact
* Checked the feasibility by the gap values
* Created the Crocoddyl logo + integrated in the README file

## [1.4.0] - 2020-08-05

* Allowed different values of nu in action models
* Adapted the contact force cost to accept 3d contacts.
* Added CppAD support to (weighted) quadratic barrier activation
* Added the contact impulse cost
* Added contact CoP cost,
* fixes:
* Fixed display of contact forces in Gepetto viewer
* Fixed a bug in the definition of the terminal node in updateNode (defined in ShootingProblem)
* Fixed memory allocation produced by Python binds.
* Fixed printed error message in ShootingProblem
* and improvements:
* Added documentation of the differential action model
* Deprecated legacy functions to define reference in cost functions.
* Set to zero inactive contact forces for correctness
* Simplified FDDP code by using calcDiff from DDP solver
* Improved the display of benchmark timings
* Improved the documentation of contact force cost
* Improved few notebooks and added an extra one
* Removed legacy Python unittest

## [1.3.0] - 2020-05-25

* Minor improvement in state-base class (enabling limits once we define only one component)
* Added functions to print the active/inactive status of costs, contacts and impulses
* Running computations in the contact / impulse dynamics using the active number of contacts / impulses, respectively
* Used NumPy Array in examples / notebooks
* Initial integration of Meshcat viewer and used in notebooks
* Improved efficiency of Jdiff, Jintegrate in multibody state
* Added an extra operator in Jintegrate signature (state classes)
* Added an extra function parallel transport in the state class (i.e. JintegrateTransport)
* Added functions to retrieve the inactive costs, contacts and impulses
* Fixed target_link_libraries use
* Improved efficiency of few activation models
* Added the action-base class for code generation + unittest
* Added codegen bench for 4 dof arm and biped
* Renamed all bench files
* Updated dependency versions for Pinocchio and example-robot-data
* Fixed bug in the impulse dynamics that appears in multiple threads
* Fixed various issues regarding data alignment
* Added doxygen file with the documentation state-base class
* Fixed an issue when we updates reference in frame-placement and frame-rotation costs
* Fixed an issue with Python3 compatibility in few examples
* Proper display of friction cones + do not display when the contact / impulse is inactive/
* Extended the computation of impulses derivatives
* Added a friction cost for impulse dynamics

## [1.2.1] - 2020-04-21

* Fixed backup files inside notebook folder
* Fixed an issue with the friction cone display
* Added quadcopter actuation model

## [1.2.0] - 2020-04-03

* Templatized all the classes and structures with the scalar (for codegen and autodiff)
* Fixed a bug in the formulation for the quadrupedal problem (state bounds)
* Reduced the compilation time in Python bindings (re-structured the code)
* Fixed error in the expected improvement computation for terminal action in SolverFDDP
* Added unittest code for cost classes (included cost factory)
* Reorganized the various factories used for c++ unittesting
* Developed the pinocchio model factory for c++ unittesting
* Added unittest code for contact classes (included the contact factory)
* Described cost items through shared_ptr
* Described contact items through shared_ptr
* Described impulse items through shared_ptr
* Fixed Gauss-Newton approach for cost num-diff
* Added contact num-diff class
* Used virtual keyword in declaration of derived functions
* Added the unittest code for free forward dynamics action model
* Added the unittest code for contact forward dynamics action model
* Included the cost status in cost sum for global memory allocation
* Included the contact status in cost sum for global memory allocation
* Included the impulse status in cost sum for global memory allocation
* Removed duplication function for retrieving models and datas in solvers (now we do only through shooting problem interface)
* Allowed to write internal data of Numpy-EigenPy objects
* Added a general method for setting and getting cost reference
* Added squashing function abstraction
* Added unittest code for testing cost, contact and impulse status
* Moved to CMake exports

## [1.1.0] - 2020-02-14

* Added few cost functions related to forces and impulses (e.g. friction-cone, com impulse)
* Improved the display tools (friction cone, contact forces and end-effector trajectories)
* Fixed a problem in the printed message by the callback
* Fixed a problem in the box-qp
* Improved the box-ddp
* Added a new solver called box-fddp
* Added extra examples (box-ddp vs box-fddp, taichi task, humanoid manipulation)
* Added a script for automatically updating the log files
* Checked that all examples runs in the CI (for release mode only)
* Improved the quadrupedal and bipedal examples by adding all the constraints
* Improved the efficiency in differential free-forward dynamics
* Added extra setter functions in action models
* Improved efficiency in all solvers (removed extra computation)
* Improved plot functions
* Fixed a bug in few notebooks

## [1.0.0] - 2019-08-30

Initial release

[Unreleased]: https://github.com/loco-3d/crocoddyl/compare/v3.0.1...HEAD
[3.0.1]: https://github.com/loco-3d/crocoddyl/compare/v3.0.0...v3.0.1
[3.0.0]: https://github.com/loco-3d/crocoddyl/compare/v2.2.0...v3.0.0
[2.2.0]: https://github.com/loco-3d/crocoddyl/compare/v2.1.0...v2.2.0
[2.1.0]: https://github.com/loco-3d/crocoddyl/compare/v2.0.2...v2.1.0
[2.0.2]: https://github.com/loco-3d/crocoddyl/compare/v2.0.1...v2.0.2
[2.0.1]: https://github.com/loco-3d/crocoddyl/compare/v2.0.0...v2.0.1
[2.0.0]: https://github.com/loco-3d/crocoddyl/compare/v1.9.0...v2.0.0
[1.9.0]: https://github.com/loco-3d/crocoddyl/compare/v1.8.1...v1.9.0
[1.8.1]: https://github.com/loco-3d/crocoddyl/compare/v1.8.0...v1.8.1
[1.8.0]: https://github.com/loco-3d/crocoddyl/compare/v1.7.0...v1.8.0
[1.7.0]: https://github.com/loco-3d/crocoddyl/compare/v1.6.0...v1.7.0
[1.6.0]: https://github.com/loco-3d/crocoddyl/compare/v1.5.0...v1.6.0
[1.5.0]: https://github.com/loco-3d/crocoddyl/compare/v1.4.0...v1.5.0
[1.4.0]: https://github.com/loco-3d/crocoddyl/compare/v1.3.0...v1.4.0
[1.3.0]: https://github.com/loco-3d/crocoddyl/compare/v1.2.1...v1.3.0
[1.2.1]: https://github.com/loco-3d/crocoddyl/compare/v1.2.0...v1.2.1
[1.2.0]: https://github.com/loco-3d/crocoddyl/compare/v1.1.0...v1.2.0
[1.1.0]: https://github.com/loco-3d/crocoddyl/compare/v1.0.0...v1.1.0
[1.0.0]: https://github.com/loco-3d/crocoddyl/releases/tag/v1.0.0<|MERGE_RESOLUTION|>--- conflicted
+++ resolved
@@ -6,21 +6,16 @@
 
 ## [Unreleased]
 
-<<<<<<< HEAD
 * Created Python bindings for (diff)-action getters in https://github.com/loco-3d/crocoddyl/pull/1362
 * Enabled casting and multi-scalar Python bindings in https://github.com/loco-3d/crocoddyl/pull/1346
+* Compute LU decomposition using permutationP in https://github.com/loco-3d/crocoddyl/pull/1351
+* Force DifferentialActionDataContactInvDynamics to update df_du for all contacts in  https://github.com/loco-3d/crocoddyl/pull/1348
+
+## [3.0.1] - 2025-03-21
+
 * Add install version in https://github.com/loco-3d/crocoddyl/pull/1355
 * Removed absolute path for boost library in https://github.com/loco-3d/crocoddyl/pull/1353
 * Fixed checking of positive semi-define condition in LQR problems in https://github.com/loco-3d/crocoddyl/pull/1352
-* Compute LU decomposition using permutationP in https://github.com/loco-3d/crocoddyl/pull/1351
-* Force DifferentialActionDataContactInvDynamics to update df_du for all contacts in  https://github.com/loco-3d/crocoddyl/pull/1348
-=======
-## [3.0.1] - 2025-03-21
-
-* Add install version in https://github.com/loco-3d/crocoddyl/pull/1355
-* Removed absolute path for boost library in https://github.com/loco-3d/crocoddyl/pull/1353
-* Fixed checking of positive semi-define condition in LQR problems in https://github.com/loco-3d/crocoddyl/pull/1352
->>>>>>> 420daeab
 
 ## [3.0.0] - 2025-03-19
 
