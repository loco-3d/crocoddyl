--- conflicted
+++ resolved
@@ -1,8 +1,4 @@
 - git:
     uri: https://github.com/Gepetto/example-robot-data.git
-<<<<<<< HEAD
-    version: v4.2.0
-=======
     version: v4.3.0
->>>>>>> 02cd028d
     local-name: example-robot-data