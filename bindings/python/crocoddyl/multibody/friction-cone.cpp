--- conflicted
+++ resolved
@@ -53,21 +53,6 @@
                     bp::make_function(&FrictionCone::set_R),
                     "rotation matrix that defines the cone orientation w.r.t. the inertial frame (run update() if you "
                     "have changed the value)")
-<<<<<<< HEAD
-      .add_property("mu", bp::make_function(&FrictionCone::get_mu, bp::return_value_policy<bp::return_by_value>()),
-                    bp::make_function(&FrictionCone::set_mu),
-                    "friction coefficient (run update() if you have changed the value)")
-      .add_property("inner_appr",
-                    bp::make_function(&FrictionCone::get_inner_appr, bp::return_value_policy<bp::return_by_value>()),
-                    bp::make_function(&FrictionCone::set_inner_appr),
-                    "type of cone approximation (run update() if you have changed the value)")
-      .add_property("min_nforce",
-                    bp::make_function(&FrictionCone::get_min_nforce, bp::return_value_policy<bp::return_by_value>()),
-                    bp::make_function(&FrictionCone::set_min_nforce),
-                    "minimum normal force (run update() if you have changed the value)")
-      .add_property("max_nforce",
-                    bp::make_function(&FrictionCone::get_max_nforce, bp::return_value_policy<bp::return_by_value>()),
-=======
       .add_property("mu", bp::make_function(&FrictionCone::get_mu), bp::make_function(&FrictionCone::set_mu),
                     "friction coefficient (run update() if you have changed the value)")
       .add_property("inner_appr", bp::make_function(&FrictionCone::get_inner_appr),
@@ -77,7 +62,6 @@
                     bp::make_function(&FrictionCone::set_min_nforce),
                     "minimum normal force (run update() if you have changed the value)")
       .add_property("max_nforce", bp::make_function(&FrictionCone::get_max_nforce),
->>>>>>> f8094633
                     bp::make_function(&FrictionCone::set_max_nforce),
                     "maximum normal force (run update() if you have changed the value)")
       .def(PrintableVisitor<FrictionCone>());
