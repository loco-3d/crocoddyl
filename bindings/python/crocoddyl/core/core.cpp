--- conflicted
+++ resolved
@@ -38,11 +38,8 @@
   exposeActivationQuadraticBarrier();
   exposeActivationWeightedQuadraticBarrier();
   exposeActivationSmoothAbs();
-<<<<<<< HEAD
   exposeSolverKKT();
-=======
   exposeActivationCollision();
->>>>>>> f1a21ded
   exposeSolverDDP();
   exposeSolverFDDP();
   exposeSolverBoxQP();
