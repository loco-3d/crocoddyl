--- conflicted
+++ resolved
@@ -97,17 +97,11 @@
           "activation",
           bp::make_function(&CostModelAbstract_wrap::get_activation, bp::return_value_policy<bp::return_by_value>()),
           "activation model")
-<<<<<<< HEAD
       .add_property(
           "residual",
           bp::make_function(&CostModelAbstract_wrap::get_residual, bp::return_value_policy<bp::return_by_value>()),
           "residual model")
-      .add_property("nu",
-                    bp::make_function(&CostModelAbstract_wrap::get_nu, bp::return_value_policy<bp::return_by_value>()),
-                    "dimension of control vector");
-=======
       .add_property("nu", bp::make_function(&CostModelAbstract_wrap::get_nu), "dimension of control vector");
->>>>>>> f8094633
 
   bp::register_ptr_to_python<boost::shared_ptr<CostDataAbstract> >();
 
