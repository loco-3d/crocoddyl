--- conflicted
+++ resolved
@@ -343,15 +343,7 @@
         fc = []
         for key, contact in contact_data.todict().items():
             if contact_model[key].active:
-<<<<<<< HEAD
-                version = tuple(int(x) for x in pinocchio.__version__.split("."))
-                if version >= (3, 0, 0):
-                    joint = state.pinocchio.frames[contact.frame].parentJoint
-                else:
-                    joint = state.pinocchio.frames[contact.frame].parent
-=======
                 joint = state.pinocchio.frames[contact.frame].parentJoint
->>>>>>> 02cd028d
                 oMf = contact.pinocchio.oMi[joint] * contact.jMf
                 fiMo = pinocchio.SE3(
                     contact.pinocchio.oMi[joint].rotation.T,
