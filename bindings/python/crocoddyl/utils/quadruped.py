--- conflicted
+++ resolved
@@ -26,8 +26,6 @@
         # Defining the friction coefficient and normal
         self.mu = 0.7
         self.Rsurf = np.eye(3)
-        self.stateWeights = np.array([0.] * 3 + [500.] * 3 + [0.01] * (self.rmodel.nv - 6) + [10.] * 6 + [1.] *
-                                (self.rmodel.nv - 6))
 
     def createCoMProblem(self, x0, comGoTo, timeStep, numKnots):
         """ Create a shooting problem for a CoM forward/backward task.
@@ -442,17 +440,11 @@
                 footTrack = crocoddyl.CostModelResidual(self.state, frameTranslationResidual)
                 costModel.addCost(self.rmodel.frames[i[0]].name + "_footTrack", footTrack, 1e6)
 
-<<<<<<< HEAD
-        stateResidual = crocoddyl.ResidualModelState(self.state, self.rmodel.defaultState, self.actuation.nu)
-        stateActivation = crocoddyl.ActivationModelWeightedQuad(self.stateWeights**2)
-        ctrlResidual = crocoddyl.ResidualModelControl(self.state, self.actuation.nu)
-=======
         stateWeights = np.array([0.] * 3 + [500.] * 3 + [0.01] * (self.rmodel.nv - 6) + [10.] * 6 + [1.] *
                                 (self.rmodel.nv - 6))
         stateResidual = crocoddyl.ResidualModelState(self.state, self.rmodel.defaultState, nu)
         stateActivation = crocoddyl.ActivationModelWeightedQuad(stateWeights**2)
         ctrlResidual = crocoddyl.ResidualModelControl(self.state, nu)
->>>>>>> ad3d7530
         stateReg = crocoddyl.CostModelResidual(self.state, stateActivation, stateResidual)
         ctrlReg = crocoddyl.CostModelResidual(self.state, ctrlResidual)
         costModel.addCost("stateReg", stateReg, 1e1)
