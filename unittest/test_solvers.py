import copy
import unittest

import numpy as np
# --- TEST DDP ---
# ---------------------------------------------------
# ---------------------------------------------------
# ---------------------------------------------------
from crocoddyl import (ActionModelLQR, ActionModelUnicycle, ActionModelUnicycleVar, ShootingProblem, SolverDDP,
                       SolverKKT)
from numpy.linalg import eig, inv, norm


class ShootingProblemTest(unittest.TestCase):
    MODEL = ActionModelUnicycle()

    def setUp(self):
        # Creating the model data
        self.model = self.MODEL
        self.data = self.model.createData()

        # Creating shooting problem
        self.problem = ShootingProblem(self.model.State.zero(), [self.model, self.model], self.model)

    def test_trajectory_dimension(self):
        # Getting the trajectory dimension of the shooting problem
        xs = [m.State.zero() for m in self.problem.runningModels + [self.problem.terminalModel]]
        xs_dim = len(np.concatenate(xs[:-1]))
        x_dim = sum([m.nx for m in self.problem.runningModels])

        # Checking the trajectory dimension
        self.assertTrue(xs_dim == x_dim, "Trajectory dimension is wrong.")

    def test_control_dimension(self):
        # Getting the control dimension of the shooting problem
        us = [np.zeros(m.nu) for m in self.problem.runningModels]
        us_dim = len(np.concatenate(us))
        u_dim = sum([m.nu for m in self.problem.runningModels])

        # Checking the control dimension
        self.assertTrue(us_dim == u_dim, "Control dimension is wrong.")


class SolverKKTTest(unittest.TestCase):
    MODEL = ActionModelUnicycle()

    def setUp(self):
        # Creating the model
        self.model = self.MODEL
        self.data = self.model.createData()

        # Defining the shooting problem
        self.problem = ShootingProblem(self.model.State.zero(), [self.model, self.model], self.model)

        # Creating the KKT solver
        self.kkt = SolverKKT(self.problem)

        # Setting up a warm-point
        xs = [m.State.zero() for m in self.problem.runningModels + [self.problem.terminalModel]]
        us = [np.zeros(m.nu) for m in self.problem.runningModels]
        self.kkt.setCandidate(xs, us)

    def test_dimension_of_kkt_problem(self):
        # Compute the KKT matrix
        self.kkt.calc()

        # Getting the dimension of the KKT problem
        nxu = len(filter(lambda x: x > 0, eig(self.kkt.kkt)[0]))
        nx = len(filter(lambda x: x < 0, eig(self.kkt.kkt)[0]))

        # Checking the dimension of the KKT problem
        self.assertTrue(nxu == self.kkt.nx + self.kkt.nu, "Dimension of decision variables is wrong.")
        self.assertTrue(nx == self.kkt.nx, "Dimension of state variables is wrong.")

    def test_hessian_is_symmetric(self):
        # Computing the KKT matrix
        self.kkt.calc()

        # Checking the symmetricity of the Hessian
        self.assertTrue(np.linalg.norm(self.kkt.hess - self.kkt.hess.T) < 1e-9, "The Hessian isn't symmetric.")

    def test_search_direction(self):
        dxs, dus, ls = self.kkt.computeDirection()

        # Checking that the first primal variable ensures initial constraint
        self.assertTrue(
            np.linalg.norm(dxs[0] - self.problem.initialState) < 1e-9, "Initial constraint isn't guaranteed.")

        # Checking that primal variables ensures dynamic constraint (or its
        # linear approximation)
        LQR = isinstance(self.model, ActionModelLQR)
        h = 1 if LQR else 1e-6
        for i, _ in enumerate(dus):
            # Computing the next state
            xnext = self.model.calc(self.data, dxs[i] * h, dus[i] * h)[0] / h

            # Checking that the next primal variable is consistant with the
            # dynamics
            self.assertTrue(
                np.allclose(xnext, dxs, atol=10 * h), "Primal variables doesn't ensure dynamic constraints.")


# --- TEST KKT ---
# ---------------------------------------------------
# ---------------------------------------------------
# ---------------------------------------------------
NX = 1
NU = 1
model = ActionModelUnicycle()
<<<<<<< HEAD
# model = ActionModelLQR(NX,NU); model.setUpRandom()
data = model.createData()
LQR = isinstance(model, ActionModelLQR)
=======
data  = model.createData()
LQR = isinstance(model,ActionModelLQR)
>>>>>>> 3269cf78

x = model.State.rand()
u = np.zeros([model.nu])

problem = ShootingProblem(model.State.zero(), [model, model], model)
kkt = SolverKKT(problem)
xs = [m.State.zero() for m in problem.runningModels + [problem.terminalModel]]
us = [np.zeros(m.nu) for m in problem.runningModels]

# Test dimensions of KKT calc.
kkt.setCandidate(xs, us)

# Test that the solution respect the dynamics (or linear approx of it).
dxs, dus, ls = kkt.computeDirection()
x0, x1, x2 = dxs
u0, u1 = dus
l0, l1, l2 = ls

# If LQR. test that a random solution respect the dynamics
xs = [m.State.rand() for m in problem.runningModels + [problem.terminalModel]]
us = [np.random.rand(m.nu) for m in problem.runningModels]
kkt.setCandidate(xs, us)
dxs, dus, ls = kkt.computeDirection()
assert (np.linalg.norm(xs[0] + dxs[0] - problem.initialState) < 1e-9)
for i, _ in enumerate(dus):
    if LQR:
        assert (np.linalg.norm(model.calc(data, xs[i] + dxs[i], us[i] + dus[i])[0] - (xs[i + 1] + dxs[i + 1])) < 1e-9)


# Test the optimality of the QP solution (underlying KKT).
def quad(a, Q, b):
    return .5 * np.dot(np.dot(Q, b).T, a)


cost = np.dot(.5 * np.dot(kkt.hess, kkt.primal) + kkt.grad, kkt.primal)
for i in range(1000):
    eps = 1e-1 * np.random.rand(*kkt.primal.shape)
    eps -= np.dot(np.dot(np.linalg.pinv(kkt.jac), kkt.jac), eps)  # project eps in null(jac)
    assert (cost <= np.dot(.5 * np.dot(kkt.hess, kkt.primal + eps) + kkt.grad, kkt.primal + eps))

# Check improvement model
_, _, done = kkt.solve(maxiter=0)
assert (not done)
x0s, u0s = kkt.xs, kkt.us
kkt.setCandidate(x0s, u0s)
dxs, dus, ls = kkt.computeDirection()
dv = kkt.tryStep(1)
x1s = [_x + dx for _x, dx in zip(x0s, dxs)]
u1s = [_u + du for _u, du in zip(u0s, dus)]
for xt, x1 in zip(kkt.xs_try, x1s):
    assert (norm(xt - x1) < 1e-9)
for ut, u1 in zip(kkt.us_try, u1s):
    assert (norm(ut - u1) < 1e-9)
d1, d2 = kkt.expectedImprovement()
if LQR:
    assert (d1 + d2 / 2 + problem.calc(x1s, u1s) < 1e-9)
d3 = np.dot(.5 * np.dot(kkt.hess, np.concatenate(dxs + dus)) + kkt.grad, np.concatenate(dxs + dus))
assert (d1 + d2 / 2 + d3 < 1e-9)

# Check stoping criteria
kkt.setCandidate(x1s, u1s)
kkt.calc()
dL, dF = kkt.stoppingCriteria()
if LQR:
    assert (dL + dF < 1e-9)
assert (abs(kkt.stoppingCriteria()[0] - sum((kkt.grad + np.dot(kkt.jacT, kkt.dual))**2)) < 1e-9)

xopt, uopt, done = kkt.solve(maxiter=200)
assert (done)
for i, _ in enumerate(uopt):
    assert (np.linalg.norm(model.calc(data, xopt[i], uopt[i])[0] - xopt[i + 1]) < 1e-9)

#  INTEGRATIVE TEST ###
#  INTEGRATIVE TEST ###
#  INTEGRATIVE TEST ###
T = 10
WITH_PLOT = not True


def disp(x):
    sc, delta = .1, .05
    a, b, th = x[:3]
    c, s = np.cos(th), np.sin(th)
    refs = []
    refs.append(plt.arrow(a - sc / 2 * c - delta * s, b - sc / 2 * s + delta * c, c * sc, s * sc, head_width=.03))
    refs.append(plt.arrow(a - sc / 2 * c + delta * s, b - sc / 2 * s - delta * c, c * sc, s * sc, head_width=.03))
    return refs


runcost = ActionModelUnicycle()
runcost.costWeights[1] = 10
termcost = ActionModelUnicycle()
termcost.costWeights[0] = 1000
problem = ShootingProblem(np.array([1, 0, 3]), [
    runcost,
] * T, termcost)
kkt = SolverKKT(problem)
xs, us, done = kkt.solve()
assert (norm(xs[-1]) < 1e-2)

if WITH_PLOT:
    import matplotlib.pyplot as plt
    for x in xs:
        disp(x)
    ax = max(np.concatenate([(abs(x[0]), abs(x[1])) for x in xs])) * 1.2
    plt.axis([-ax, ax, -ax, ax])
    plt.show()

model = ActionModelLQR(1, 1)
model.setUpRandom()
# model = ActionModelUnicycle()
nx, nu = model.nx, model.nu

<<<<<<< HEAD
problem = ShootingProblem(model.State.zero() + 1, [model], model)
=======

            
# --- TEST DDP ---
# ---------------------------------------------------
# ---------------------------------------------------
# ---------------------------------------------------
from crocoddyl import SolverDDP

model = ActionModelLQR(1,1)
data  = model.createData()
#model = ActionModelUnicycle()
nx,nu = model.nx,model.nu

problem = ShootingProblem(model.State.zero()+1, [ model ], model)
>>>>>>> 3269cf78
ddp = SolverDDP(problem)

xs = [m.State.zero() for m in problem.runningModels + [problem.terminalModel]]
us = [np.zeros(m.nu) for m in problem.runningModels]
# xs[0][:] = problem.initialState
xs[0] = np.random.rand(nx)
us[0] = np.random.rand(nu)
xs[1] = np.random.rand(nx)

ddp.setCandidate(xs, us)
ddp.computeDirection()
xnew, unew, cnew = ddp.forwardPass(stepLength=1)

# Check versus simple (1-step) DDP
ddp.problem.calcDiff(xs, us)
l0x = problem.runningDatas[0].Lx
l0u = problem.runningDatas[0].Lu
l0xx = problem.runningDatas[0].Lxx
l0xu = problem.runningDatas[0].Lxu
l0uu = problem.runningDatas[0].Luu
f0x = problem.runningDatas[0].Fx
f0u = problem.runningDatas[0].Fu
x1pred = problem.runningDatas[0].xnext

v1x = problem.terminalData.Lx
v1xx = problem.terminalData.Lxx

relin1 = np.dot(v1xx, x1pred - xs[1])
q0x = l0x + np.dot(f0x.T, v1x) + np.dot(f0x.T, relin1)
q0u = l0u + np.dot(f0u.T, v1x) + np.dot(f0u.T, relin1)
q0xx = l0xx + np.dot(f0x.T, np.dot(v1xx, f0x))
q0xu = l0xu + np.dot(f0x.T, np.dot(v1xx, f0u))
q0uu = l0uu + np.dot(f0u.T, np.dot(v1xx, f0u))

K0 = np.dot(inv(q0uu), q0xu.T)
k0 = np.dot(inv(q0uu), q0u)
assert (norm(K0 - ddp.K[0]) < 1e-9)
assert (norm(k0 - ddp.k[0]) < 1e-9)

v0x = q0x - np.dot(q0xu, k0)
v0xx = q0xx - np.dot(q0xu, K0)
assert (norm(v0xx - ddp.Vxx[0]) < 1e-9)

x0 = problem.initialState
u0 = us[0] - k0 - np.dot(K0, x0 - xs[0])
x1 = model.calc(data, x0, u0)[0]

assert (norm(unew[0] - u0) < 1e-9)
assert (norm(xnew[1] - x1) < 1e-9)

x0ref = problem.initialState
f0 = x1pred
l1x = v1x
l1xx = v1xx

# for n in [ 'x0ref','l0x','l0u','l0xx','l0xu','l0uu','f0x','f0u','f0','l1x','l1xx' ]:
#    print(n[0]+n[2:]+'['+n[1]+'] : '+str(float(locals()[n])))

# --- TEST DDP vs KKT LQR ---
# ---------------------------------------------------
# ---------------------------------------------------
# ---------------------------------------------------
<<<<<<< HEAD
np.random.seed(220)
model = ActionModelLQR(3, 3)
model.setUpRandom()
# model = ActionModelUnicycle()
=======
np .random.seed     (220)
model = ActionModelLQR(3,3)
#model = ActionModelUnicycle()
>>>>>>> 3269cf78
nx = model.nx
nu = model.nu
T = 1

problem = ShootingProblem(model.State.zero() + 2, [model] * T, model)
xs = [m.State.zero() for m in problem.runningModels + [problem.terminalModel]]
us = [np.zeros(m.nu) for m in problem.runningModels]
x0ref = problem.initialState
xs[0] = np.random.rand(nx)
xs[1] = np.random.rand(nx)
us[0] = np.random.rand(nu)
# xs[1] = model.calc(data,xs[0],us[0])[0].copy()

ddp = SolverDDP(problem)
kkt = SolverKKT(problem)

kkt.setCandidate(xs, us)
dxkkt, dukkt, lkkt = kkt.computeDirection()
xkkt, ukkt, donekkt = kkt.solve(maxiter=2)
assert (donekkt)

ddp.setCandidate(xs, us)
ddp.computeDirection()
xddp, uddp, costddp = ddp.forwardPass(stepLength=1)
assert (norm(xddp[0] - xkkt[0]) < 1e-9)
assert (norm(xddp[1] - xkkt[1]) < 1e-9)
assert (norm(uddp[0] - ukkt[0]) < 1e-9)

# Test step length
us = [np.random.rand(m.nu) for m in problem.runningModels]
xs = problem.rollout(us)
kkt.setCandidate(xs, us, isFeasible=True)
ddp.setCandidate(xs, us, isFeasible=False)
dxkkt, dukkt, lkkt = kkt.computeDirection()
step = .1
dvkkt = kkt.tryStep(step)
xkkt, ukkt = kkt.xs_try, kkt.us_try
dxddp, duddp, lddp = ddp.computeDirection()
dvddp = ddp.tryStep(step)
xddp, uddp = ddp.xs_try, ddp.us_try

assert (norm(xddp[0] - xkkt[0]) < 1e-9)
assert (norm(xddp[1] - xkkt[1]) < 1e-9)
assert (norm(uddp[0] - ukkt[0]) < 1e-9)

d1, d2 = kkt.expectedImprovement()
assert (abs(dvkkt - d1 * step - .5 * d2 * step**2) < 1e-9)

dd1, dd2 = ddp.expectedImprovement()
assert (abs(d1 - dd1) < 1e-9 and abs(d2 - dd2) < 1e-9)

# Test stopping criteria at optimum
ddp.tryStep(1)
ddp.setCandidate(ddp.xs_try, ddp.us_try)
kkt.setCandidate(ddp.xs_try, ddp.us_try)
ddp.computeDirection()
kkt.computeDirection()
assert (sum(ddp.stoppingCriteria()) < 1e-9)
assert (sum(kkt.stoppingCriteria()) < 1e-9)

# --- TEST DDP VS KKT NLP ---
model = ActionModelUnicycle()
nx = model.nx
nu = model.nu
T = 1

problem = ShootingProblem(model.State.zero() + 2, [model] * T, model)
xs = [m.State.zero() for m in problem.runningModels + [problem.terminalModel]]
us = [np.zeros(m.nu) for m in problem.runningModels]
x0ref = problem.initialState
xs[0] = np.random.rand(nx)
us[0] = np.random.rand(nu)
xs[1] = np.random.rand(nx)
# xs[1] = model.calc(data,xs[0],us[0])[0].copy()

ddp = SolverDDP(problem)
kkt = SolverKKT(problem)

kkt.setCandidate(xs, us)
dxkkt, dukkt, lkkt = kkt.computeDirection()
xkkt = [_x + dx for _x, dx in zip(xs, dxkkt)]
ukkt = [_u + du for _u, du in zip(us, dukkt)]

ddp.setCandidate(xs, us)
ddp.computeDirection()
xddp, uddp, costddp = ddp.forwardPass(stepLength=1)
assert (norm(xddp[0] - xkkt[0]) < 1e-9)
assert (norm(uddp[0] - ukkt[0]) < 1e-9)
# Value predicted by the linearization of the transition model:
#      xlin = xpred + Fx dx + Fu du = f(xguess,ugess) + Fx (xddp-xguess) + Fu (uddp-ugess).
xddplin1 = model.calc(model.createData(), xs[0], us[0])[0]
xddplin1 += np.dot(problem.runningDatas[0].Fx, xddp[0] - xs[0]) + np.dot(problem.runningDatas[0].Fu, uddp[0] - us[0])
assert (norm(xddplin1 - xkkt[1]) < 1e-9)

# --- TEST DDP VS KKT NLP in T time---
'''
This test computes the KKT solution on one step, and compare it with the DDP solution
obtained from the linearized dynamics about the current guess xs,us.
'''
model = ActionModelUnicycle()
nx = model.nx
nu = model.nu
T = 20

problem = ShootingProblem(model.State.zero() + 2, [model] * T, model)
xs = [np.random.rand(nx) for m in problem.runningModels + [problem.terminalModel]]
us = [np.random.rand(nu) for m in problem.runningModels]

ddp = SolverDDP(problem)
kkt = SolverKKT(problem)

kkt.setCandidate(xs, us)
dxkkt, dukkt, lkkt = kkt.computeDirection()
xkkt = [_x + dx for _x, dx in zip(xs, dxkkt)]
ukkt = [_u + du for _u, du in zip(us, dukkt)]

ddp.setCandidate(xs, us)
ddp.computeDirection()
xddp, uddp, costddp = ddp.forwardPass(stepLength=1)

assert (norm(problem.initialState[0] - xkkt[0]) < 1e-9)
assert (norm(problem.initialState[0] - xddp[0]) < 1e-9)
assert (norm(uddp[0] - ukkt[0]) < 1e-9)

# Forward pass with linear dynamics.
ulin = [np.nan] * T
xlin = xddp[:1] + [np.nan] * T
for t in range(T):
    # Value predicted by the linearization of the transition model:
    #      xlin = xpred + Fx dx + Fu du = f(xguess,ugess) + Fx (xddp-xguess) + Fu (uddp-ugess).
    ulin[t] = us[t] - ddp.k[t] - np.dot(ddp.K[t], model.State.diff(xs[t], xlin[t]))
    xlin[t + 1] = model.calc(model.createData(), xs[t], us[t])[0] + np.dot(
        problem.runningDatas[t].Fx, xlin[t] - xs[t]) + np.dot(problem.runningDatas[t].Fu, ulin[t] - us[t])
    assert (norm(ulin[t] - ukkt[t]) < 1e-9)
    assert (norm(xlin[t + 1] - xkkt[t + 1]) < 1e-9)

# --- DDP NLP solver ---

<<<<<<< HEAD
np.random.seed(220)
model = ActionModelLQR(1, 1)
model.setUpRandom()
=======
np .random.seed     (220)
model = ActionModelLQR(1,1)
>>>>>>> 3269cf78
nx = model.nx
nu = model.nu
T = 1

problem = ShootingProblem(model.State.zero() + 2, [model] * T, model)
xs = [m.State.rand() for m in problem.runningModels + [problem.terminalModel]]
us = [np.random.rand(nu) for m in problem.runningModels]
x0ref = problem.initialState

ddp = SolverDDP(problem)
kkt = SolverKKT(problem)

xkkt, ukkt, donekkt = kkt.solve(maxiter=2, init_xs=xs, init_us=us)
xddp, uddp, doneddp = ddp.solve(maxiter=2, init_xs=xs, init_us=us, regInit=0)
assert (donekkt)
assert (doneddp)
assert (norm(xkkt[0] - problem.initialState) < 1e-9)
assert (norm(xddp[0] - problem.initialState) < 1e-9)
for t in range(problem.T):
    assert (norm(ukkt[t] - uddp[t]) < 1e-9)
    assert (norm(xkkt[t + 1] - xddp[t + 1]) < 1e-9)

# --- DDP VERSUS KKT : integrative test ---
np.random.seed(220)
model = ActionModelUnicycle()
nx = model.nx
nu = model.nu
T = 20

problem = ShootingProblem(model.State.zero() + 2, [model] * T, model)
xs = [m.State.rand() for m in problem.runningModels + [problem.terminalModel]]
us = [np.random.rand(nu) for m in problem.runningModels]
x0ref = problem.initialState

ddp = SolverDDP(problem)
kkt = SolverKKT(problem)

ddp.th_stop = 1e-18
kkt.th_stop = 1e-18

xkkt, ukkt, donekkt = kkt.solve(maxiter=200, init_xs=xs, init_us=us)
xddp, uddp, doneddp = ddp.solve(maxiter=200, init_xs=xs, init_us=us, regInit=0)
assert (donekkt)
assert (doneddp)
assert (norm(xkkt[0] - problem.initialState) < 1e-9)
assert (norm(xddp[0] - problem.initialState) < 1e-9)
for t in range(problem.T):
    assert (norm(ukkt[t] - uddp[t]) < 1e-6)
    assert (norm(xkkt[t + 1] - xddp[t + 1]) < 1e-6)

# --- Test with manifold dynamics
model = ActionModelUnicycleVar()
<<<<<<< HEAD
data = model.createData()
=======
>>>>>>> 3269cf78

nx = model.nx
ndx = model.ndx
nu = model.nu
T = 10

x0ref = np.array([-1, -1, 1, 0])
problem = ShootingProblem(x0ref, [model] * T, model)
xs = [m.State.rand() for m in problem.runningModels + [problem.terminalModel]]
us = [np.random.rand(nu) for m in problem.runningModels]

kkt = SolverKKT(problem)
kkt.setCandidate(xs, us)
kkt.computeDirection()


def xTOx3(x):
    return model.State.diff(model.State.zero(), x)


def x3TOx(x3):
    return model.State.integrate(model.State.zero(), x3)


xs = problem.rollout(us)

model3 = ActionModelUnicycle()
X = model3.State
data3 = model3.createData()

x0ref3 = xTOx3(x0ref)
problem3 = ShootingProblem(x0ref3, [model3] * T, model3)
xs3 = [xTOx3(_x) for _x in xs]
us3 = [_u.copy() for _u in us]

kkt3 = SolverKKT(problem3)
kkt3.setCandidate(xs3, us3)
kkt3.computeDirection()

kkt.setCandidate(xs, us)
kkt.computeDirection()

assert (norm(kkt3.primal[:3] - kkt.primal[:3]) < 1e-9)

kkt.th_stop = 1e-18
kkt3.th_stop = 1e-18
x3, u3, d3 = kkt3.solve(maxiter=100, init_xs=xs3, init_us=us3, verbose=False)
x4, u4, d4 = kkt.solve(maxiter=100, init_xs=xs, init_us=us, verbose=False)
assert (d3 and d4)

assert (norm(X.diff(x4[0], x0ref)) < 1e-9)
assert (norm(x3[0] - x0ref3) < 1e-9)
for t in range(T):
    assert (norm(u4[t] - u3[t]) < 1e-9)
    assert (norm(x4[t + 1] - x3TOx(x3[t + 1])) < 1e-9)
assert (norm(kkt.primal - kkt3.primal) < 1e-9)
# Duals are not equals as the jacobians are not the same.

# DDP test with manifold
T = 1

x0ref = np.array([-1, -1, 1, 0])
problem = ShootingProblem(x0ref, [model] * T, model)
xs = [m.State.rand() for m in problem.runningModels + [problem.terminalModel]]
us = [np.random.rand(nu) for m in problem.runningModels]

kkt = SolverKKT(problem)
ddp = SolverDDP(problem)
ddp.solve()

xkkt, ukkt, donekkt = kkt.solve(maxiter=200, init_xs=xs, init_us=us)
xddp, uddp, doneddp = ddp.solve(maxiter=200, init_xs=xs, init_us=us, regInit=0)
assert (donekkt)
assert (doneddp)
assert (norm(xkkt[0] - problem.initialState) < 1e-9)
assert (norm(xddp[0] - problem.initialState) < 1e-9)
for t in range(problem.T):
    assert (norm(ukkt[t] - uddp[t]) < 1e-6)
    assert (norm(xkkt[t + 1] - xddp[t + 1]) < 1e-6)

T = 10

x0ref = np.array([-1, -1, 1, 0])
problem = ShootingProblem(x0ref, [model] * T, model)
xs = [m.State.rand() for m in problem.runningModels + [problem.terminalModel]]
us = [np.random.rand(nu) for m in problem.runningModels]

kkt = SolverKKT(problem)
ddp = SolverDDP(problem)
ddp.solve()

kkt.th_stop = 1e-18
ddp.th_stop = 1e-18

xkkt, ukkt, donekkt = kkt.solve(maxiter=200, init_xs=xs, init_us=us)
xddp, uddp, doneddp = ddp.solve(maxiter=200, init_xs=xs, init_us=us, regInit=0)
assert (donekkt)
assert (doneddp)
assert (norm(xkkt[0] - problem.initialState) < 1e-9)
assert (norm(xddp[0] - problem.initialState) < 1e-9)
for t in range(problem.T):
    assert (norm(ukkt[t] - uddp[t]) < 1e-6)
    assert (norm(xkkt[t + 1] - xddp[t + 1]) < 1e-6)

del problem
# -------------------------------------------------------------------
# --- REG -----------------------------------------------------------
# -------------------------------------------------------------------
<<<<<<< HEAD
model = ActionModelLQR(1, 1)
model.setUpRandom()
action = model.createData()
nx = model.nx
=======
model = ActionModelLQR(1,1)
ndx = model.ndx
>>>>>>> 3269cf78
nu = model.nu
T = 1

problem = ShootingProblem(model.State.zero() + 1, [model] * T, model)
xs = [m.State.rand() for m in problem.runningModels + [problem.terminalModel]]
us = [np.random.rand(nu) for m in problem.runningModels]
x0ref = problem.initialState

kkt = SolverKKT(problem)
xkkt, ukkt, dkkt = kkt.solve(maxiter=2)
assert (dkkt)

kkt.setCandidate(xs, us)
dxs, dus, ls = kkt.computeDirection()

xs = [m.State.zero() for m in problem.runningModels + [problem.terminalModel]]
us = [np.zeros(nu) for m in problem.runningModels]
kkt.setCandidate(xs, us)
kkt.x_reg = .1
kkt.u_reg = 1
dxs_reg, dus_reg, ls_reg = kkt.computeDirection()

modeldmp = copy.copy(model)
<<<<<<< HEAD
modeldmp.L[range(nx), range(nx)] += kkt.x_reg
modeldmp.L[range(nx, nx + nu), range(nx, nx + nu)] += kkt.u_reg
problemdmp = ShootingProblem(model.State.zero() + 1, [modeldmp] * T, modeldmp)
kktdmp = SolverKKT(problem)

kktdmp.setCandidate(kkt.xs, kkt.us)
dxs_dmp, dus_dmp, ls_dmp = kktdmp.computeDirection()
=======
modeldmp.Q[range(ndx), range(ndx)] += kkt.x_reg
modeldmp.R += kkt.u_reg
problemdmp = ShootingProblem(model.State.zero()+1, [modeldmp]*T,modeldmp)
kktdmp = SolverKKT(problem)

kktdmp.setCandidate(kkt.xs,kkt.us)
dxs_dmp,dus_dmp,ls_dmp = kktdmp.computeDirection()

>>>>>>> 3269cf78
for t in range(T):
    assert (norm(dus_dmp[t] - dus_reg[t]) < 1e-9)
    assert (norm(dxs_dmp[t + 1] - dxs_reg[t + 1]) < 1e-9)

# --- REG UNICYCLE ---
model = ActionModelUnicycleVar()
data = model.createData()

nx = model.nx
ndx = model.ndx
nu = model.nu
T = 10

x0ref = np.array([-1, -1, 1, 0])
problem = ShootingProblem(x0ref, [model] * T, model)
xs = [m.State.zero() for m in problem.runningModels + [problem.terminalModel]]
us = [np.zeros(nu) for m in problem.runningModels]

kkt = SolverKKT(problem)
kkt.setCandidate(xs, us)
kkt.x_reg = 1
kkt.u_reg = 1
model.costWeights[0] = 0
model.costWeights[1] = 0
dxs, dus, ls = kkt.computeDirection()

modeldmp = copy.copy(model)
problemdmp = ShootingProblem(x0ref, [modeldmp] * T, modeldmp)
kktdmp = SolverKKT(problem)
kktdmp.setCandidate(xs, us)
modeldmp.costWeights[0] = kkt.x_reg
modeldmp.costWeights[1] = kkt.u_reg
dxs_dmp, dus_dmp, ls_dmp = kktdmp.computeDirection()

for t in range(T):
    assert (norm(dus_dmp[t] - dus[t]) < 1e-9)
    assert (norm(dxs_dmp[t + 1] - dxs[t + 1]) < 1e-9)

<<<<<<< HEAD
# --- DDP ---
model = ActionModelLQR(3, 3)
model.setUpRandom()
action = model.createData()
=======
# --- DDP --- 
model = ActionModelLQR(3,3)
>>>>>>> 3269cf78
nx = model.nx
nu = model.nu
T = 5

problem = ShootingProblem(model.State.zero() + 1, [model] * T, model)
xs = [m.State.rand() for m in problem.runningModels + [problem.terminalModel]]
us = [np.random.rand(nu) for m in problem.runningModels]
x0ref = problem.initialState

kkt = SolverKKT(problem)
ddp = SolverDDP(problem)

kkt.setCandidate(xs, us)
ddp.setCandidate(xs, us)


def deltaddp(solv):
    solv.computeDirection()
    xs_d, us_d, cost_d = solv.forwardPass(stepLength=1)
    dxs_d = [m.State.diff(x0, x) for m, x0, x in zip(solv.models(), xs, xs_d)]
    dus_d = [u - u0 for u0, u in zip(us, us_d)]
    return dxs_d, dus_d


dxs_k, dus_k, ls_k = kkt.computeDirection()
dxs_d, dus_d = deltaddp(ddp)
for t in range(T):
    assert (norm(dus_d[t] - dus_k[t]) < 1e-9)
    assert (norm(dxs_d[t + 1] - dxs_k[t + 1]) < 1e-9)

kkt.u_reg = 1
ddp.u_reg = 1

dxs_k, dus_k, ls_k = kkt.computeDirection()
dxs_d, dus_d = deltaddp(ddp)
for t in range(T):
    assert (norm(dus_d[t] - dus_k[t]) < 1e-9)
    assert (norm(dxs_d[t + 1] - dxs_k[t + 1]) < 1e-9)

kkt.x_reg = 1
ddp.x_reg = 1

dxs_k, dus_k, ls_k = kkt.computeDirection()
dxs_d, dus_d = deltaddp(ddp)
for t in range(T):
    assert (norm(dus_d[t] - dus_k[t]) < 1e-9)
    assert (norm(dxs_d[t + 1] - dxs_k[t + 1]) < 1e-9)

# --- REG INTEGRATIVE TEST ---

if __name__ == '__main__':
    unittest.main()<|MERGE_RESOLUTION|>--- conflicted
+++ resolved
@@ -107,14 +107,8 @@
 NX = 1
 NU = 1
 model = ActionModelUnicycle()
-<<<<<<< HEAD
-# model = ActionModelLQR(NX,NU); model.setUpRandom()
 data = model.createData()
 LQR = isinstance(model, ActionModelLQR)
-=======
-data  = model.createData()
-LQR = isinstance(model,ActionModelLQR)
->>>>>>> 3269cf78
 
 x = model.State.rand()
 u = np.zeros([model.nu])
@@ -224,28 +218,11 @@
     plt.show()
 
 model = ActionModelLQR(1, 1)
-model.setUpRandom()
+data = model.createData()
 # model = ActionModelUnicycle()
 nx, nu = model.nx, model.nu
 
-<<<<<<< HEAD
 problem = ShootingProblem(model.State.zero() + 1, [model], model)
-=======
-
-            
-# --- TEST DDP ---
-# ---------------------------------------------------
-# ---------------------------------------------------
-# ---------------------------------------------------
-from crocoddyl import SolverDDP
-
-model = ActionModelLQR(1,1)
-data  = model.createData()
-#model = ActionModelUnicycle()
-nx,nu = model.nx,model.nu
-
-problem = ShootingProblem(model.State.zero()+1, [ model ], model)
->>>>>>> 3269cf78
 ddp = SolverDDP(problem)
 
 xs = [m.State.zero() for m in problem.runningModels + [problem.terminalModel]]
@@ -308,16 +285,9 @@
 # ---------------------------------------------------
 # ---------------------------------------------------
 # ---------------------------------------------------
-<<<<<<< HEAD
 np.random.seed(220)
 model = ActionModelLQR(3, 3)
-model.setUpRandom()
 # model = ActionModelUnicycle()
-=======
-np .random.seed     (220)
-model = ActionModelLQR(3,3)
-#model = ActionModelUnicycle()
->>>>>>> 3269cf78
 nx = model.nx
 nu = model.nu
 T = 1
@@ -456,14 +426,8 @@
 
 # --- DDP NLP solver ---
 
-<<<<<<< HEAD
 np.random.seed(220)
 model = ActionModelLQR(1, 1)
-model.setUpRandom()
-=======
-np .random.seed     (220)
-model = ActionModelLQR(1,1)
->>>>>>> 3269cf78
 nx = model.nx
 nu = model.nu
 T = 1
@@ -516,10 +480,6 @@
 
 # --- Test with manifold dynamics
 model = ActionModelUnicycleVar()
-<<<<<<< HEAD
-data = model.createData()
-=======
->>>>>>> 3269cf78
 
 nx = model.nx
 ndx = model.ndx
@@ -628,15 +588,8 @@
 # -------------------------------------------------------------------
 # --- REG -----------------------------------------------------------
 # -------------------------------------------------------------------
-<<<<<<< HEAD
 model = ActionModelLQR(1, 1)
-model.setUpRandom()
-action = model.createData()
-nx = model.nx
-=======
-model = ActionModelLQR(1,1)
 ndx = model.ndx
->>>>>>> 3269cf78
 nu = model.nu
 T = 1
 
@@ -660,24 +613,14 @@
 dxs_reg, dus_reg, ls_reg = kkt.computeDirection()
 
 modeldmp = copy.copy(model)
-<<<<<<< HEAD
-modeldmp.L[range(nx), range(nx)] += kkt.x_reg
-modeldmp.L[range(nx, nx + nu), range(nx, nx + nu)] += kkt.u_reg
+modeldmp.Q[range(ndx), range(ndx)] += kkt.x_reg
+modeldmp.R += kkt.u_reg
 problemdmp = ShootingProblem(model.State.zero() + 1, [modeldmp] * T, modeldmp)
 kktdmp = SolverKKT(problem)
 
 kktdmp.setCandidate(kkt.xs, kkt.us)
 dxs_dmp, dus_dmp, ls_dmp = kktdmp.computeDirection()
-=======
-modeldmp.Q[range(ndx), range(ndx)] += kkt.x_reg
-modeldmp.R += kkt.u_reg
-problemdmp = ShootingProblem(model.State.zero()+1, [modeldmp]*T,modeldmp)
-kktdmp = SolverKKT(problem)
-
-kktdmp.setCandidate(kkt.xs,kkt.us)
-dxs_dmp,dus_dmp,ls_dmp = kktdmp.computeDirection()
-
->>>>>>> 3269cf78
+
 for t in range(T):
     assert (norm(dus_dmp[t] - dus_reg[t]) < 1e-9)
     assert (norm(dxs_dmp[t + 1] - dxs_reg[t + 1]) < 1e-9)
@@ -716,15 +659,8 @@
     assert (norm(dus_dmp[t] - dus[t]) < 1e-9)
     assert (norm(dxs_dmp[t + 1] - dxs[t + 1]) < 1e-9)
 
-<<<<<<< HEAD
 # --- DDP ---
 model = ActionModelLQR(3, 3)
-model.setUpRandom()
-action = model.createData()
-=======
-# --- DDP --- 
-model = ActionModelLQR(3,3)
->>>>>>> 3269cf78
 nx = model.nx
 nu = model.nu
 T = 5
