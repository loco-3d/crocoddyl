--- conflicted
+++ resolved
@@ -23,7 +23,6 @@
 
 std::ostream &operator<<(std::ostream &os, ContactCostModelTypes::Type type) {
   switch (type) {
-<<<<<<< HEAD
     case ContactCostModelTypes::CostModelResidualContactForce:
       os << "CostModelResidualContactForce";
       break;
@@ -38,22 +37,6 @@
       break;
     case ContactCostModelTypes::CostModelResidualContactControlGrav:
       os << "CostModelResidualContactControlGrav";
-=======
-    case ContactCostModelTypes::CostModelContactForce:
-      os << "CostModelContactForce";
-      break;
-    case ContactCostModelTypes::CostModelContactCoPPosition:
-      os << "CostModelContactCoPPosition";
-      break;
-    case ContactCostModelTypes::CostModelContactFrictionCone:
-      os << "CostModelContactFrictionCone";
-      break;
-    case ContactCostModelTypes::CostModelContactWrenchCone:
-      os << "CostModelContactWrenchCone";
-      break;
-    case ContactCostModelTypes::CostModelControlGravContact:
-      os << "CostModelControlGravContact";
->>>>>>> a6d3e21c
       break;
     case ContactCostModelTypes::NbContactCostModelTypes:
       os << "NbContactCostModelTypes";
@@ -92,7 +75,6 @@
   const std::size_t nu = action->get_actuation()->get_nu();
   Eigen::Matrix3d R = Eigen::Matrix3d::Identity();
   switch (cost_type) {
-<<<<<<< HEAD
     case ContactCostModelTypes::CostModelResidualContactForce:
       cost = boost::make_shared<crocoddyl::CostModelResidual>(
           state, ActivationModelFactory().create(activation_type, 6),
@@ -121,36 +103,6 @@
       cost = boost::make_shared<crocoddyl::CostModelResidual>(
           state, ActivationModelFactory().create(activation_type, state->get_nv()),
           boost::make_shared<crocoddyl::ResidualModelContactControlGrav>(state, nu));
-=======
-    case ContactCostModelTypes::CostModelContactForce:
-      cost = boost::make_shared<crocoddyl::CostModelContactForce>(
-          state, ActivationModelFactory().create(activation_type, 6),
-          crocoddyl::FrameForce(model_factory.get_frame_id(), pinocchio::Force::Random()), nu);
-      break;
-    case ContactCostModelTypes::CostModelContactCoPPosition:
-      cost = boost::make_shared<crocoddyl::CostModelContactCoPPosition>(
-          state, ActivationModelFactory().create(activation_type, 4),
-          crocoddyl::FrameCoPSupport(model_factory.get_frame_id(), Eigen::Vector2d(0.1, 0.1)), nu);
-      break;
-    case ContactCostModelTypes::CostModelContactFrictionCone:
-      cost = boost::make_shared<crocoddyl::CostModelContactFrictionCone>(
-          state, ActivationModelFactory().create(activation_type, 5),
-          crocoddyl::FrameFrictionCone(model_factory.get_frame_id(),
-                                       crocoddyl::FrictionCone(Eigen::Vector3d(0., 0., 1.), 1.)),
-          nu);
-      break;
-    case ContactCostModelTypes::CostModelContactWrenchCone:
-      cost = boost::make_shared<crocoddyl::CostModelContactWrenchCone>(
-          state, ActivationModelFactory().create(activation_type, 17),
-          crocoddyl::FrameWrenchCone(
-              model_factory.get_frame_id(),
-              crocoddyl::WrenchCone(Eigen::Matrix3d::Identity(), 1., Eigen::Vector2d(0.1, 0.1))),
-          nu);
-      break;
-    case ContactCostModelTypes::CostModelControlGravContact:
-      cost = boost::make_shared<crocoddyl::CostModelControlGravContact>(
-          state, ActivationModelFactory().create(activation_type, state->get_nv()), action->get_actuation());
->>>>>>> a6d3e21c
       break;
     default:
       throw_pretty(__FILE__ ": Wrong ContactCostModelTypes::Type given");
