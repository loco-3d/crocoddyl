///////////////////////////////////////////////////////////////////////////////
// BSD 3-Clause License
//
// Copyright (C) 2019-2021, LAAS-CNRS, University of Edinburgh
// Copyright note valid unless otherwise stated in individual files.
// All rights reserved.
///////////////////////////////////////////////////////////////////////////////

#ifndef CROCODDYL_COST_FACTORY_HPP_
#define CROCODDYL_COST_FACTORY_HPP_

#include "activation.hpp"
#include "crocoddyl/core/cost-base.hpp"
#include "crocoddyl/core/costs/cost-sum.hpp"
#include "crocoddyl/core/numdiff/cost.hpp"
#include "crocoddyl/multibody/states/multibody.hpp"
#include "state.hpp"

namespace crocoddyl {
namespace unittest {

struct CostModelTypes {
  enum Type {
    CostModelResidualState,
    CostModelResidualControl,
    CostModelResidualCoMPosition,
    // CostModelResidualCentroidalMomentum,  // @todo Figure out the pinocchio callbacks.
    CostModelResidualFramePlacement,
    CostModelResidualFrameRotation,
    CostModelResidualFrameTranslation,
    CostModelResidualFrameVelocity,
    NbCostModelTypes
  };
  static std::vector<Type> init_all() {
    std::vector<Type> v;
    v.clear();
    for (int i = 0; i < NbCostModelTypes; ++i) {
      v.push_back((Type)i);
    }
    return v;
  }
  static const std::vector<Type> all;
};

struct CostModelNoFFTypes {
<<<<<<< HEAD
  enum Type { CostModelResidualControlGrav, NbCostModelNoFFTypes };
=======
  enum Type { CostModelControlGrav, NbCostModelNoFFTypes };
>>>>>>> a6d3e21c
  static std::vector<Type> init_all() {
    std::vector<Type> v;
    v.clear();
    for (int i = 0; i < NbCostModelNoFFTypes; ++i) {
      v.push_back((Type)i);
    }
    return v;
  }
  static const std::vector<Type> all;
};

std::ostream& operator<<(std::ostream& os, CostModelTypes::Type type);
std::ostream& operator<<(std::ostream& os, CostModelNoFFTypes::Type type);

class CostModelFactory {
 public:
  EIGEN_MAKE_ALIGNED_OPERATOR_NEW

  typedef crocoddyl::MathBaseTpl<double> MathBase;
  typedef typename MathBase::Vector6s Vector6d;

  explicit CostModelFactory();
  ~CostModelFactory();

  boost::shared_ptr<crocoddyl::CostModelAbstract> create(
      CostModelTypes::Type cost_type, StateModelTypes::Type state_type, ActivationModelTypes::Type activation_type,
      std::size_t nu = std::numeric_limits<std::size_t>::max()) const;
  boost::shared_ptr<crocoddyl::CostModelAbstract> create(
      CostModelNoFFTypes::Type cost_type, ActivationModelTypes::Type activation_type,
      std::size_t nu = std::numeric_limits<std::size_t>::max()) const;
};

boost::shared_ptr<crocoddyl::CostModelAbstract> create_random_cost(
    StateModelTypes::Type state_type, std::size_t nu = std::numeric_limits<std::size_t>::max());
<<<<<<< HEAD
=======

>>>>>>> a6d3e21c
}  // namespace unittest
}  // namespace crocoddyl

#endif  // CROCODDYL_COST_FACTORY_HPP_<|MERGE_RESOLUTION|>--- conflicted
+++ resolved
@@ -43,11 +43,7 @@
 };
 
 struct CostModelNoFFTypes {
-<<<<<<< HEAD
   enum Type { CostModelResidualControlGrav, NbCostModelNoFFTypes };
-=======
-  enum Type { CostModelControlGrav, NbCostModelNoFFTypes };
->>>>>>> a6d3e21c
   static std::vector<Type> init_all() {
     std::vector<Type> v;
     v.clear();
@@ -82,10 +78,6 @@
 
 boost::shared_ptr<crocoddyl::CostModelAbstract> create_random_cost(
     StateModelTypes::Type state_type, std::size_t nu = std::numeric_limits<std::size_t>::max());
-<<<<<<< HEAD
-=======
-
->>>>>>> a6d3e21c
 }  // namespace unittest
 }  // namespace crocoddyl
 
