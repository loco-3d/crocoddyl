///////////////////////////////////////////////////////////////////////////////
// BSD 3-Clause License
//
// Copyright (C) 2019-2020, LAAS-CNRS, University of Edinburgh
// Copyright note valid unless otherwise stated in individual files.
// All rights reserved.
///////////////////////////////////////////////////////////////////////////////

#ifndef CROCODDYL_COST_FACTORY_HPP_
#define CROCODDYL_COST_FACTORY_HPP_

#include "activation.hpp"
#include "crocoddyl/core/cost-base.hpp"
#include "crocoddyl/core/costs/cost-sum.hpp"
#include "crocoddyl/core/numdiff/cost.hpp"
#include "crocoddyl/multibody/states/multibody.hpp"
#include "state.hpp"

namespace crocoddyl {
namespace unittest {

struct CostModelTypes {
  enum Type {
    CostModelState,
    CostModelControl,
    CostModelCoMPosition,
    CostModelControlGrav,
<<<<<<< HEAD
    // CostModelCentroidalMomentum,  // @todo Figure out the pinocchio
    // callbacks.
=======
    // CostModelCentroidalMomentum,  // @todo Figure out the pinocchio callbacks.
>>>>>>> 8b206ebd
    CostModelFramePlacement,
    CostModelFrameRotation,
    CostModelFrameTranslation,
    CostModelFrameVelocity,
    NbCostModelTypes
  };
  static std::vector<Type> init_all() {
    std::vector<Type> v;
    v.clear();
    for (int i = 0; i < NbCostModelTypes; ++i) {
      v.push_back((Type)i);
    }
    return v;
  }
  static const std::vector<Type> all;
};

std::ostream &operator<<(std::ostream &os, CostModelTypes::Type type);

class CostModelFactory {
public:
  EIGEN_MAKE_ALIGNED_OPERATOR_NEW

  typedef crocoddyl::MathBaseTpl<double> MathBase;
  typedef typename MathBase::Vector6s Vector6d;

  explicit CostModelFactory();
  ~CostModelFactory();

  boost::shared_ptr<crocoddyl::CostModelAbstract>
  create(CostModelTypes::Type cost_type, StateModelTypes::Type state_type,
         ActivationModelTypes::Type activation_type,
         std::size_t nu = std::numeric_limits<std::size_t>::max()) const;
};

boost::shared_ptr<crocoddyl::CostModelAbstract>
create_random_cost(StateModelTypes::Type state_type, std::size_t nu = std::numeric_limits<std::size_t>::max());

} // namespace unittest
} // namespace crocoddyl

#endif // CROCODDYL_COST_FACTORY_HPP_<|MERGE_RESOLUTION|>--- conflicted
+++ resolved
@@ -25,12 +25,7 @@
     CostModelControl,
     CostModelCoMPosition,
     CostModelControlGrav,
-<<<<<<< HEAD
-    // CostModelCentroidalMomentum,  // @todo Figure out the pinocchio
-    // callbacks.
-=======
     // CostModelCentroidalMomentum,  // @todo Figure out the pinocchio callbacks.
->>>>>>> 8b206ebd
     CostModelFramePlacement,
     CostModelFrameRotation,
     CostModelFrameTranslation,
