--- conflicted
+++ resolved
@@ -8,18 +8,13 @@
 
 #include "activation.hpp"
 #include "crocoddyl/core/activations/quadratic.hpp"
-<<<<<<< HEAD
 #include "crocoddyl/core/activations/quadratic-flat.hpp"
 #include "crocoddyl/core/activations/quadratic-log.hpp"
-#include "crocoddyl/core/activations/smooth-abs.hpp"
-=======
 #include "crocoddyl/core/activations/smooth-1norm.hpp"
 #include "crocoddyl/core/activations/smooth-2norm.hpp"
->>>>>>> 889d252f
 #include "crocoddyl/core/activations/weighted-quadratic.hpp"
 #include "crocoddyl/core/activations/quadratic-barrier.hpp"
 #include "crocoddyl/core/activations/weighted-quadratic-barrier.hpp"
-#include "crocoddyl/core/activations/norm2-barrier.hpp"
 #include "crocoddyl/core/utils/exception.hpp"
 
 namespace crocoddyl {
@@ -32,22 +27,17 @@
     case ActivationModelTypes::ActivationModelQuad:
       os << "ActivationModelQuad";
       break;
-<<<<<<< HEAD
     case ActivationModelTypes::ActivationModelQuadFlat:
       os << "ActivationModelQuadFlat";
       break;
     case ActivationModelTypes::ActivationModelQuadLog:
       os << "ActivationModelQuadLog";
       break;
-    case ActivationModelTypes::ActivationModelSmoothAbs:
-      os << "ActivationModelSmoothAbs";
-=======
     case ActivationModelTypes::ActivationModelSmooth1Norm:
       os << "ActivationModelSmooth1Norm";
       break;
     case ActivationModelTypes::ActivationModelSmooth2Norm:
       os << "ActivationModelSmooth2Norm";
->>>>>>> 889d252f
       break;
     case ActivationModelTypes::ActivationModelWeightedQuad:
       os << "ActivationModelWeightedQuad";
@@ -57,9 +47,6 @@
       break;
     case ActivationModelTypes::ActivationModelWeightedQuadraticBarrier:
       os << "ActivationModelWeightedQuadraticBarrier";
-      break;
-    case ActivationModelTypes::ActivationModelNorm2Barrier:
-      os << "ActivationModelNorm2Barrier";
       break;
     case ActivationModelTypes::NbActivationModelTypes:
       os << "NbActivationModelTypes";
@@ -79,18 +66,14 @@
   Eigen::VectorXd lb = Eigen::VectorXd::Random(nr);
   Eigen::VectorXd ub = lb + Eigen::VectorXd::Ones(nr) + Eigen::VectorXd::Random(nr);
   Eigen::VectorXd weights = 0.1 * Eigen::VectorXd::Random(nr);
-<<<<<<< HEAD
   double threshold = 0.3;
   double sigma2 = 10;
-=======
   double eps = fabs(Eigen::VectorXd::Random(1)[0]);
 
->>>>>>> 889d252f
   switch (activation_type) {
     case ActivationModelTypes::ActivationModelQuad:
       activation = boost::make_shared<crocoddyl::ActivationModelQuad>(nr);
       break;
-<<<<<<< HEAD
     case ActivationModelTypes::ActivationModelQuadFlat:
       activation = boost::make_shared<crocoddyl::ActivationModelQuadFlat>(nr,sigma2);
       break;
@@ -99,13 +82,12 @@
       break;
     case ActivationModelTypes::ActivationModelSmoothAbs:
       activation = boost::make_shared<crocoddyl::ActivationModelSmoothAbs>(nr);
-=======
+      break;
     case ActivationModelTypes::ActivationModelSmooth1Norm:
       activation = boost::make_shared<crocoddyl::ActivationModelSmooth1Norm>(nr, eps);
       break;
     case ActivationModelTypes::ActivationModelSmooth2Norm:
       activation = boost::make_shared<crocoddyl::ActivationModelSmooth2Norm>(nr, eps);
->>>>>>> 889d252f
       break;
     case ActivationModelTypes::ActivationModelWeightedQuad:
       activation = boost::make_shared<crocoddyl::ActivationModelWeightedQuad>(weights);
