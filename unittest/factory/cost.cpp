--- conflicted
+++ resolved
@@ -71,12 +71,6 @@
     case CostModelNoFFTypes::NbCostModelNoFFTypes:
       os << "NbCostModelNoFFTypes";
       break;
-<<<<<<< HEAD
-    case CostModelNoFFTypes::NbCostModelNoFFTypes:
-      os << "NbCostModelNoFFTypes";
-      break;
-=======
->>>>>>> d53d2227
     default:
       break;
   }
