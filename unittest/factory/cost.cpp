--- conflicted
+++ resolved
@@ -99,7 +99,6 @@
     nu = state->get_nv();
   }
   switch (cost_type) {
-<<<<<<< HEAD
     case CostModelTypes::CostModelResidualState:
       cost = boost::make_shared<crocoddyl::CostModelResidual>(
           state, activation_factory.create(activation_type, state->get_ndx()),
@@ -141,45 +140,6 @@
           state, activation_factory.create(activation_type, 6),
           boost::make_shared<crocoddyl::ResidualModelFrameVelocity>(state, frame_index, pinocchio::Motion::Random(),
                                                                     pinocchio::ReferenceFrame::LOCAL, nu));
-=======
-    case CostModelTypes::CostModelState:
-      cost = boost::make_shared<crocoddyl::CostModelState>(
-          state, activation_factory.create(activation_type, state->get_ndx()), state->rand(), nu);
-      break;
-    case CostModelTypes::CostModelControl:
-      cost = boost::make_shared<crocoddyl::CostModelControl>(state, activation_factory.create(activation_type, nu),
-                                                             Eigen::VectorXd::Random(nu));
-      break;
-    case CostModelTypes::CostModelCoMPosition:
-      cost = boost::make_shared<crocoddyl::CostModelCoMPosition>(state, activation_factory.create(activation_type, 3),
-                                                                 Eigen::Vector3d::Random(), nu);
-      break;
-    // case CostModelTypes::CostModelCentroidalMomentum:
-    //   cost = boost::make_shared<crocoddyl::CostModelCentroidalMomentum>(state_,
-    //                                                                      activation_factory.create(activation_type,
-    //                                                                      6),
-    //                                                                      Vector6d::Random(),
-    //                                                                      nu);
-    //   break;
-    case CostModelTypes::CostModelFramePlacement:
-      cost = boost::make_shared<crocoddyl::CostModelFramePlacement>(
-          state, activation_factory.create(activation_type, 6), crocoddyl::FramePlacement(frame_index, frame_SE3), nu);
-      break;
-    case CostModelTypes::CostModelFrameRotation:
-      cost = boost::make_shared<crocoddyl::CostModelFrameRotation>(
-          state, activation_factory.create(activation_type, 3),
-          crocoddyl::FrameRotation(frame_index, frame_SE3.rotation()), nu);
-      break;
-    case CostModelTypes::CostModelFrameTranslation:
-      cost = boost::make_shared<crocoddyl::CostModelFrameTranslation>(
-          state, activation_factory.create(activation_type, 3),
-          crocoddyl::FrameTranslation(frame_index, frame_SE3.translation()), nu);
-      break;
-    case CostModelTypes::CostModelFrameVelocity:
-      cost = boost::make_shared<crocoddyl::CostModelFrameVelocity>(
-          state, activation_factory.create(activation_type, 6),
-          crocoddyl::FrameMotion(frame_index, pinocchio::Motion::Random()), nu);
->>>>>>> a6d3e21c
       break;
     default:
       throw_pretty(__FILE__ ": Wrong CostModelTypes::Type given");
@@ -196,30 +156,15 @@
   boost::shared_ptr<crocoddyl::CostModelAbstract> cost;
   boost::shared_ptr<crocoddyl::StateMultibody> state = boost::static_pointer_cast<crocoddyl::StateMultibody>(
       state_factory.create(StateModelTypes::StateMultibody_TalosArm));
-<<<<<<< HEAD
-=======
-
-  boost::shared_ptr<crocoddyl::ActuationModelFull> actuation =
-      boost::make_shared<crocoddyl::ActuationModelFull>(state);
-
-  crocoddyl::FrameIndex frame_index = state->get_pinocchio()->frames.size() - 1;
-  pinocchio::SE3 frame_SE3 = pinocchio::SE3::Random();
->>>>>>> a6d3e21c
   if (nu == std::numeric_limits<std::size_t>::max()) {
     nu = state->get_nv();
   }
 
   switch (cost_type) {
-<<<<<<< HEAD
     case CostModelNoFFTypes::CostModelResidualControlGrav:
       cost = boost::make_shared<crocoddyl::CostModelResidual>(
           state, activation_factory.create(activation_type, state->get_nv()),
           boost::make_shared<ResidualModelControlGrav>(state, nu));
-=======
-    case CostModelNoFFTypes::CostModelControlGrav:
-      cost = boost::make_shared<crocoddyl::CostModelControlGrav>(
-          state, activation_factory.create(activation_type, state->get_nv()), actuation);
->>>>>>> a6d3e21c
       break;
     default:
       throw_pretty(__FILE__ ": Wrong CostModelTypes::Type given");
