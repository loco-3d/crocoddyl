///////////////////////////////////////////////////////////////////////////////
// BSD 3-Clause License
//
// Copyright (C) 2019-2021, LAAS-CNRS, University of Edinburgh
// Copyright note valid unless otherwise stated in individual files.
// All rights reserved.
///////////////////////////////////////////////////////////////////////////////

#include "crocoddyl/core/utils/exception.hpp"
#include "crocoddyl/multibody/costs/com-position.hpp"

namespace crocoddyl {

template <typename Scalar>
CostModelCoMPositionTpl<Scalar>::CostModelCoMPositionTpl(boost::shared_ptr<StateMultibody> state,
                                                         boost::shared_ptr<ActivationModelAbstract> activation,
<<<<<<< HEAD
                                                         const Vector3s& cref, const std::size_t& nu)
    : Base(state, activation, boost::make_shared<ResidualModelCoMPosition>(state, cref, nu)), cref_(cref) {
=======
                                                         const Vector3s& cref, const std::size_t nu)
    : Base(state, activation, nu), cref_(cref) {
>>>>>>> f8094633
  if (activation_->get_nr() != 3) {
    throw_pretty("Invalid argument: "
                 << "nr is equals to 3");
  }
}

template <typename Scalar>
CostModelCoMPositionTpl<Scalar>::CostModelCoMPositionTpl(boost::shared_ptr<StateMultibody> state,
                                                         boost::shared_ptr<ActivationModelAbstract> activation,
                                                         const Vector3s& cref)
    : Base(state, activation, boost::make_shared<ResidualModelCoMPosition>(state, cref)), cref_(cref) {
  if (activation_->get_nr() != 3) {
    throw_pretty("Invalid argument: "
                 << "nr is equals to 3");
  }
}

template <typename Scalar>
CostModelCoMPositionTpl<Scalar>::CostModelCoMPositionTpl(boost::shared_ptr<StateMultibody> state, const Vector3s& cref,
<<<<<<< HEAD
                                                         const std::size_t& nu)
    : Base(state, boost::make_shared<ResidualModelCoMPosition>(state, cref, nu)), cref_(cref) {}
=======
                                                         const std::size_t nu)
    : Base(state, 3, nu), cref_(cref) {}
>>>>>>> f8094633

template <typename Scalar>
CostModelCoMPositionTpl<Scalar>::CostModelCoMPositionTpl(boost::shared_ptr<StateMultibody> state, const Vector3s& cref)
    : Base(state, boost::make_shared<ResidualModelCoMPosition>(state, cref)), cref_(cref) {}

template <typename Scalar>
CostModelCoMPositionTpl<Scalar>::~CostModelCoMPositionTpl() {}

template <typename Scalar>
void CostModelCoMPositionTpl<Scalar>::calc(const boost::shared_ptr<CostDataAbstract>& data,
                                           const Eigen::Ref<const VectorXs>& x, const Eigen::Ref<const VectorXs>& u) {
  // Compute the cost residual give the reference CoM position
  Data* d = static_cast<Data*>(data.get());
  residual_->calc(d->residual, x, u);

  // Compute the cost
  activation_->calc(data->activation, data->residual->r);
  data->cost = data->activation->a_value;
}

template <typename Scalar>
void CostModelCoMPositionTpl<Scalar>::calcDiff(const boost::shared_ptr<CostDataAbstract>& data,
                                               const Eigen::Ref<const VectorXs>& x,
                                               const Eigen::Ref<const VectorXs>& u) {
  // Compute the derivatives of the activation and CoM position residual models
  Data* d = static_cast<Data*>(data.get());
<<<<<<< HEAD
  residual_->calcDiff(d->residual, x, u);
  activation_->calcDiff(data->activation, data->residual->r);

  // Compute the derivatives of the cost function based on a Gauss-Newton approximation
  const std::size_t nv = state_->get_nv();
  Eigen::Ref<Matrix3xs> Jcom(data->residual->Rx.leftCols(nv));
  data->Lx.head(nv).noalias() = Jcom.transpose() * data->activation->Ar;
  d->Arr_Jcom.noalias() = data->activation->Arr * Jcom;
  data->Lxx.topLeftCorner(nv, nv).noalias() = Jcom.transpose() * d->Arr_Jcom;
=======

  // Compute the derivatives of the frame placement
  const std::size_t nv = state_->get_nv();
  activation_->calcDiff(data->activation, data->r);
  data->Rx.leftCols(nv) = d->pinocchio->Jcom;
  data->Lx.head(nv).noalias() = d->pinocchio->Jcom.transpose() * data->activation->Ar;
  d->Arr_Jcom.noalias() = data->activation->Arr * d->pinocchio->Jcom;
  data->Lxx.topLeftCorner(nv, nv).noalias() = d->pinocchio->Jcom.transpose() * d->Arr_Jcom;
>>>>>>> f8094633
}

template <typename Scalar>
boost::shared_ptr<CostDataAbstractTpl<Scalar> > CostModelCoMPositionTpl<Scalar>::createData(
    DataCollectorAbstract* const data) {
  return boost::allocate_shared<Data>(Eigen::aligned_allocator<Data>(), this, data);
}

template <typename Scalar>
void CostModelCoMPositionTpl<Scalar>::set_referenceImpl(const std::type_info& ti, const void* pv) {
  if (ti == typeid(Vector3s)) {
    cref_ = *static_cast<const Vector3s*>(pv);
  } else {
    throw_pretty("Invalid argument: incorrect type (it should be Vector3s)");
  }
}

template <typename Scalar>
void CostModelCoMPositionTpl<Scalar>::get_referenceImpl(const std::type_info& ti, void* pv) const {
  if (ti == typeid(Vector3s)) {
    Eigen::Map<Vector3s> ref_map(static_cast<Vector3s*>(pv)->data());
    ref_map[0] = cref_[0];
    ref_map[1] = cref_[1];
    ref_map[2] = cref_[2];
  } else {
    throw_pretty("Invalid argument: incorrect type (it should be Vector3s)");
  }
}

}  // namespace crocoddyl<|MERGE_RESOLUTION|>--- conflicted
+++ resolved
@@ -14,13 +14,8 @@
 template <typename Scalar>
 CostModelCoMPositionTpl<Scalar>::CostModelCoMPositionTpl(boost::shared_ptr<StateMultibody> state,
                                                          boost::shared_ptr<ActivationModelAbstract> activation,
-<<<<<<< HEAD
-                                                         const Vector3s& cref, const std::size_t& nu)
+                                                         const Vector3s& cref, const std::size_t nu)
     : Base(state, activation, boost::make_shared<ResidualModelCoMPosition>(state, cref, nu)), cref_(cref) {
-=======
-                                                         const Vector3s& cref, const std::size_t nu)
-    : Base(state, activation, nu), cref_(cref) {
->>>>>>> f8094633
   if (activation_->get_nr() != 3) {
     throw_pretty("Invalid argument: "
                  << "nr is equals to 3");
@@ -40,13 +35,8 @@
 
 template <typename Scalar>
 CostModelCoMPositionTpl<Scalar>::CostModelCoMPositionTpl(boost::shared_ptr<StateMultibody> state, const Vector3s& cref,
-<<<<<<< HEAD
-                                                         const std::size_t& nu)
+                                                         const std::size_t nu)
     : Base(state, boost::make_shared<ResidualModelCoMPosition>(state, cref, nu)), cref_(cref) {}
-=======
-                                                         const std::size_t nu)
-    : Base(state, 3, nu), cref_(cref) {}
->>>>>>> f8094633
 
 template <typename Scalar>
 CostModelCoMPositionTpl<Scalar>::CostModelCoMPositionTpl(boost::shared_ptr<StateMultibody> state, const Vector3s& cref)
@@ -73,7 +63,6 @@
                                                const Eigen::Ref<const VectorXs>& u) {
   // Compute the derivatives of the activation and CoM position residual models
   Data* d = static_cast<Data*>(data.get());
-<<<<<<< HEAD
   residual_->calcDiff(d->residual, x, u);
   activation_->calcDiff(data->activation, data->residual->r);
 
@@ -83,16 +72,6 @@
   data->Lx.head(nv).noalias() = Jcom.transpose() * data->activation->Ar;
   d->Arr_Jcom.noalias() = data->activation->Arr * Jcom;
   data->Lxx.topLeftCorner(nv, nv).noalias() = Jcom.transpose() * d->Arr_Jcom;
-=======
-
-  // Compute the derivatives of the frame placement
-  const std::size_t nv = state_->get_nv();
-  activation_->calcDiff(data->activation, data->r);
-  data->Rx.leftCols(nv) = d->pinocchio->Jcom;
-  data->Lx.head(nv).noalias() = d->pinocchio->Jcom.transpose() * data->activation->Ar;
-  d->Arr_Jcom.noalias() = data->activation->Arr * d->pinocchio->Jcom;
-  data->Lxx.topLeftCorner(nv, nv).noalias() = d->pinocchio->Jcom.transpose() * d->Arr_Jcom;
->>>>>>> f8094633
 }
 
 template <typename Scalar>
