///////////////////////////////////////////////////////////////////////////////
// BSD 3-Clause License
//
// Copyright (C) 2018-2019, LAAS-CNRS
// Copyright note valid unless otherwise stated in individual files.
// All rights reserved.
///////////////////////////////////////////////////////////////////////////////

#ifndef CROCODDYL_MULTIBODY_ACTUATIONS_FLOATING_BASE_HPP_
#define CROCODDYL_MULTIBODY_ACTUATIONS_FLOATING_BASE_HPP_

#include "crocoddyl/multibody/fwd.hpp"
#include "crocoddyl/core/utils/exception.hpp"
#include "crocoddyl/core/actuation-base.hpp"
#include "crocoddyl/multibody/states/multibody.hpp"

namespace crocoddyl {
template <typename _Scalar>
class ActuationModelFloatingBaseTpl : public ActuationModelAbstractTpl<_Scalar> {
 public:
  typedef _Scalar Scalar;
  typedef MathBaseTpl<Scalar> MathBase;
  typedef ActuationModelAbstractTpl<Scalar> Base;
  typedef ActuationDataAbstractTpl<Scalar> Data;
  typedef StateMultibodyTpl<Scalar> StateMultibody;
  typedef typename MathBase::VectorXs VectorXs;
  typedef typename MathBase::MatrixXs MatrixXs;

<<<<<<< HEAD
  explicit ActuationModelFloatingBaseTpl(boost::shared_ptr<StateMultibody> state) : Base(state, state->get_nv() - state->get_pinocchio()->joints[1].nv()) {
	  pinocchio::JointModelFreeFlyerTpl<Scalar> ff_joint;
      if (state->get_pinocchio()->joints[1].shortname() != ff_joint.shortname()) {
         std::cout << "Warning: the first joint should usually be of free-flyer type\n";
      };
  };
=======
  explicit ActuationModelFloatingBaseTpl(boost::shared_ptr<StateMultibody> state)
      : Base(state, state->get_nv() - state->get_pinocchio()->joints[1].nv()){};
>>>>>>> cedb81bc
  virtual ~ActuationModelFloatingBaseTpl(){};

  virtual void calc(const boost::shared_ptr<Data>& data, const Eigen::Ref<const VectorXs>& /*x*/,
                    const Eigen::Ref<const VectorXs>& u) {
    if (static_cast<std::size_t>(u.size()) != nu_) {
      throw_pretty("Invalid argument: "
                   << "u has wrong dimension (it should be " + std::to_string(nu_) + ")");
    }
    data->tau.tail(nu_) = u;
  };

#ifndef NDEBUG
  virtual void calcDiff(const boost::shared_ptr<Data>& data, const Eigen::Ref<const VectorXs>& /*x*/,
                        const Eigen::Ref<const VectorXs>& /*u*/) {
#else
  virtual void calcDiff(const boost::shared_ptr<Data>&, const Eigen::Ref<const VectorXs>& /*x*/,
                        const Eigen::Ref<const VectorXs>& /*u*/) {
#endif
    // The derivatives has constant values which were set in createData.
    assert_pretty(data->dtau_dx == MatrixXs::Zero(state_->get_nv(), state_->get_ndx()), "dtau_dx has wrong value");
    assert_pretty(data->dtau_du == dtau_du_, "dtau_du has wrong value");
  };
  boost::shared_ptr<StateMultibody> state = boost::dynamic_pointer_cast<StateMultibody> (state_);
  virtual boost::shared_ptr<Data> createData() {
    boost::shared_ptr<Data> data = boost::allocate_shared<Data>(Eigen::aligned_allocator<Data>(), this);
    std::size_t fb_nv = state->get_pinocchio()->joints[1].nv();
    data->dtau_du.diagonal(-fb_nv).fill((Scalar)1.);
#ifndef NDEBUG
    dtau_du_ = data->dtau_du;
#endif
    return data;
  };

 protected:
  using Base::nu_;
  using Base::state_;

#ifndef NDEBUG
 private:
  MatrixXs dtau_du_;
#endif
};

}  // namespace crocoddyl

#endif  // CROCODDYL_MULTIBODY_ACTUATIONS_FLOATING_BASE_HPP_<|MERGE_RESOLUTION|>--- conflicted
+++ resolved
@@ -26,17 +26,9 @@
   typedef typename MathBase::VectorXs VectorXs;
   typedef typename MathBase::MatrixXs MatrixXs;
 
-<<<<<<< HEAD
-  explicit ActuationModelFloatingBaseTpl(boost::shared_ptr<StateMultibody> state) : Base(state, state->get_nv() - state->get_pinocchio()->joints[1].nv()) {
-	  pinocchio::JointModelFreeFlyerTpl<Scalar> ff_joint;
-      if (state->get_pinocchio()->joints[1].shortname() != ff_joint.shortname()) {
-         std::cout << "Warning: the first joint should usually be of free-flyer type\n";
-      };
-  };
-=======
   explicit ActuationModelFloatingBaseTpl(boost::shared_ptr<StateMultibody> state)
       : Base(state, state->get_nv() - state->get_pinocchio()->joints[1].nv()){};
->>>>>>> cedb81bc
+
   virtual ~ActuationModelFloatingBaseTpl(){};
 
   virtual void calc(const boost::shared_ptr<Data>& data, const Eigen::Ref<const VectorXs>& /*x*/,
