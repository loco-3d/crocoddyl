--- conflicted
+++ resolved
@@ -235,33 +235,18 @@
     m->multiplyByFx(d->Fx, FxTVxx_p_, Qxx_[t], addto);  // + (Fx.T * Vxx_p) * Fx
     STOP_PROFILER("SolverDDP::Qxx");
     if (nu != 0) {
-<<<<<<< HEAD
-      m->multiplyFuTransposeBy(d->Fu, Vxx_p, FuTVxx_p_[t].topRows(nu));  // Fu.T * Vxx_p
-      START_PROFILER("SolverDDP::Qu");
-      Qu_[t].head(nu) = d->Lu;
-      m->multiplyFuTransposeBy(d->Fu, Vx_p, Qu_[t].head(nu), addto);  // + Fu.T * Vx_p
-      STOP_PROFILER("SolverDDP::Qu");
-      START_PROFILER("SolverDDP::Quu");
-      Quu_[t].topLeftCorner(nu, nu) = d->Luu;
-      m->multiplyByFu(d->Fu, FuTVxx_p_[t].topRows(nu), Quu_[t].topLeftCorner(nu, nu), addto);  // + (Fu.T * Vxx_p) * Fu
-      STOP_PROFILER("SolverDDP::Quu");
-      START_PROFILER("SolverDDP::Qxu");
-      Qxu_[t].leftCols(nu) = d->Lxu;
-      m->multiplyByFu(d->Fu, FxTVxx_p_, Qxu_[t].leftCols(nu), addto);  // + (Fx.T * Vxx_p) * Fu
-=======
-      FuTVxx_p_[t].noalias() = d->Fu.transpose() * Vxx_p;
+      m->multiplyFuTransposeBy(d->Fu, Vxx_p, FuTVxx_p_[t]);  // Fu.T * Vxx_p
       START_PROFILER("SolverDDP::Qu");
       Qu_[t] = d->Lu;
-      Qu_[t].noalias() += d->Fu.transpose() * Vx_p;
+      m->multiplyFuTransposeBy(d->Fu, Vx_p, Qu_[t], addto);  // + Fu.T * Vx_p
       STOP_PROFILER("SolverDDP::Qu");
       START_PROFILER("SolverDDP::Quu");
       Quu_[t] = d->Luu;
-      Quu_[t].noalias() += FuTVxx_p_[t] * d->Fu;
+      m->multiplyByFu(d->Fu, FuTVxx_p_[t], Quu_[t], addto);  // + (Fu.T * Vxx_p) * Fu
       STOP_PROFILER("SolverDDP::Quu");
       START_PROFILER("SolverDDP::Qxu");
       Qxu_[t] = d->Lxu;
-      Qxu_[t].noalias() += FxTVxx_p_ * d->Fu;
->>>>>>> 278de9bf
+      m->multiplyByFu(d->Fu, FxTVxx_p_, Qxu_[t], addto);  // + (Fx.T * Vxx_p) * Fu
       STOP_PROFILER("SolverDDP::Qxu");
       if (!std::isnan(ureg_)) {
         Quu_[t].diagonal().array() += ureg_;
