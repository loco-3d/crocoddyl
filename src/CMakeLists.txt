--- conflicted
+++ resolved
@@ -12,11 +12,8 @@
   core/utils/callbacks.cpp
   core/optctrl/shooting.cpp
   core/solvers/ddp.cpp
-<<<<<<< HEAD
+  core/solvers/fddp.cpp
   core/solvers/kkt.cpp
-=======
-  core/solvers/fddp.cpp
->>>>>>> 47f7b7cf
   core/states/euclidean.cpp
   core/actions/unicycle.cpp
   core/actions/lqr.cpp
